// Copyright 2015 The go-ethereum Authors
// This file is part of go-ethereum.
//
// go-ethereum is free software: you can redistribute it and/or modify
// it under the terms of the GNU General Public License as published by
// the Free Software Foundation, either version 3 of the License, or
// (at your option) any later version.
//
// go-ethereum is distributed in the hope that it will be useful,
// but WITHOUT ANY WARRANTY; without even the implied warranty of
// MERCHANTABILITY or FITNESS FOR A PARTICULAR PURPOSE. See the
// GNU General Public License for more details.
//
// You should have received a copy of the GNU General Public License
// along with go-ethereum. If not, see <http://www.gnu.org/licenses/>.

package main

import (
	"encoding/json"
	"fmt"
	"os"
	"path/filepath"
	"runtime"
	"strconv"
	"sync/atomic"
	"time"

	"github.com/ethereum/go-ethereum/cmd/utils"
	"github.com/ethereum/go-ethereum/common"
	"github.com/ethereum/go-ethereum/console"
	"github.com/ethereum/go-ethereum/core"
	"github.com/ethereum/go-ethereum/core/rawdb"
	"github.com/ethereum/go-ethereum/core/state"
	"github.com/ethereum/go-ethereum/core/types"
	"github.com/ethereum/go-ethereum/eth/downloader"
	"github.com/ethereum/go-ethereum/event"
	"github.com/ethereum/go-ethereum/log"
	"github.com/ethereum/go-ethereum/trie"
	"gopkg.in/urfave/cli.v1"
)

var (
	initCommand = cli.Command{
		Action:    utils.MigrateFlags(initGenesis),
		Name:      "init",
		Usage:     "Bootstrap and initialize a new genesis block",
		ArgsUsage: "<genesisPath>",
		Flags: []cli.Flag{
			utils.DataDirFlag,
		},
		Category: "BLOCKCHAIN COMMANDS",
		Description: `
The init command initializes a new genesis block and definition for the network.
This is a destructive action and changes the network in which you will be
participating.

It expects the genesis file as argument.`,
	}
	importCommand = cli.Command{
		Action:    utils.MigrateFlags(importChain),
		Name:      "import",
		Usage:     "Import a blockchain file",
		ArgsUsage: "<filename> (<filename 2> ... <filename N>) ",
		Flags: []cli.Flag{
			utils.DataDirFlag,
			utils.CacheFlag,
			utils.SyncModeFlag,
			utils.GCModeFlag,
			utils.CacheDatabaseFlag,
			utils.CacheGCFlag,
		},
		Category: "BLOCKCHAIN COMMANDS",
		Description: `
The import command imports blocks from an RLP-encoded form. The form can be one file
with several RLP-encoded blocks, or several files can be used.

If only one file is used, import error will result in failure. If several files are used,
processing will proceed even if an individual RLP-file import failure occurs.`,
	}
	exportCommand = cli.Command{
		Action:    utils.MigrateFlags(exportChain),
		Name:      "export",
		Usage:     "Export blockchain into file",
		ArgsUsage: "<filename> [<blockNumFirst> <blockNumLast>]",
		Flags: []cli.Flag{
			utils.DataDirFlag,
			utils.CacheFlag,
			utils.SyncModeFlag,
		},
		Category: "BLOCKCHAIN COMMANDS",
		Description: `
Requires a first argument of the file to write to.
Optional second and third arguments control the first and
last block to write. In this mode, the file will be appended
if already existing. If the file ends with .gz, the output will
be gzipped.`,
	}
	importPreimagesCommand = cli.Command{
		Action:    utils.MigrateFlags(importPreimages),
		Name:      "import-preimages",
		Usage:     "Import the preimage database from an RLP stream",
		ArgsUsage: "<datafile>",
		Flags: []cli.Flag{
			utils.DataDirFlag,
			utils.CacheFlag,
			utils.SyncModeFlag,
		},
		Category: "BLOCKCHAIN COMMANDS",
		Description: `
	The import-preimages command imports hash preimages from an RLP encoded stream.`,
	}
	exportPreimagesCommand = cli.Command{
		Action:    utils.MigrateFlags(exportPreimages),
		Name:      "export-preimages",
		Usage:     "Export the preimage database into an RLP stream",
		ArgsUsage: "<dumpfile>",
		Flags: []cli.Flag{
			utils.DataDirFlag,
			utils.CacheFlag,
			utils.SyncModeFlag,
		},
		Category: "BLOCKCHAIN COMMANDS",
		Description: `
The export-preimages command export hash preimages to an RLP encoded stream`,
	}
	copydbCommand = cli.Command{
		Action:    utils.MigrateFlags(copyDb),
		Name:      "copydb",
		Usage:     "Create a local chain from a target chaindata folder",
		ArgsUsage: "<sourceChaindataDir>",
		Flags: []cli.Flag{
			utils.DataDirFlag,
			utils.CacheFlag,
			utils.SyncModeFlag,
			utils.FakePoWFlag,
			utils.TestnetFlag,
			utils.RinkebyFlag,
		},
		Category: "BLOCKCHAIN COMMANDS",
		Description: `
The first argument must be the directory containing the blockchain to download from`,
	}
	removedbCommand = cli.Command{
		Action:    utils.MigrateFlags(removeDB),
		Name:      "removedb",
		Usage:     "Remove blockchain and state databases",
		ArgsUsage: " ",
		Flags: []cli.Flag{
			utils.DataDirFlag,
		},
		Category: "BLOCKCHAIN COMMANDS",
		Description: `
Remove blockchain and state databases`,
	}
	dumpCommand = cli.Command{
		Action:    utils.MigrateFlags(dump),
		Name:      "dump",
		Usage:     "Dump a specific block from storage",
		ArgsUsage: "[<blockHash> | <blockNum>]...",
		Flags: []cli.Flag{
			utils.DataDirFlag,
			utils.CacheFlag,
			utils.SyncModeFlag,
			utils.IterativeOutputFlag,
			utils.ExcludeCodeFlag,
			utils.ExcludeStorageFlag,
			utils.IncludeIncompletesFlag,
		},
		Category: "BLOCKCHAIN COMMANDS",
		Description: `
The arguments are interpreted as block numbers or hashes.
Use "ethereum dump 0" to dump the genesis block.`,
	}
	inspectCommand = cli.Command{
		Action:    utils.MigrateFlags(inspect),
		Name:      "inspect",
		Usage:     "Inspect the storage size for each type of data in the database",
		ArgsUsage: " ",
		Flags: []cli.Flag{
			utils.DataDirFlag,
			utils.AncientFlag,
			utils.CacheFlag,
			utils.TestnetFlag,
			utils.RinkebyFlag,
			utils.GoerliFlag,
			utils.SyncModeFlag,
		},
		Category: "BLOCKCHAIN COMMANDS",
	}
)

// initGenesis will initialise the given JSON format genesis file and writes it as
// the zero'd block (i.e. genesis) or will fail hard if it can't succeed.
func initGenesis(ctx *cli.Context) error {
	// Make sure we have a valid genesis JSON
	genesisPath := ctx.Args().First()
	if len(genesisPath) == 0 {
		utils.Fatalf("Must supply path to genesis JSON file")
	}
	file, err := os.Open(genesisPath)
	if err != nil {
		utils.Fatalf("Failed to read genesis file: %v", err)
	}
	defer file.Close()

	genesis := new(core.Genesis)
	if err := json.NewDecoder(file).Decode(genesis); err != nil {
		utils.Fatalf("invalid genesis file: %v", err)
	}
	// Open an initialise both full and light databases
	stack := makeFullNode(ctx)
<<<<<<< HEAD
	for _, name := range []string{"chaindata", "lightchaindata", "lightestchaindata"} {
		chaindb, err := stack.OpenDatabase(name, 0, 0)
=======
	defer stack.Close()

	for _, name := range []string{"chaindata", "lightchaindata"} {
		chaindb, err := stack.OpenDatabase(name, 0, 0, "")
>>>>>>> e76047e9
		if err != nil {
			utils.Fatalf("Failed to open database: %v", err)
		}
		_, hash, err := core.SetupGenesisBlock(chaindb, genesis)
		if err != nil {
			utils.Fatalf("Failed to write genesis block: %v", err)
		}
		chaindb.Close()
		log.Info("Successfully wrote genesis state", "database", name, "hash", hash)
	}
	return nil
}

func importChain(ctx *cli.Context) error {
	if len(ctx.Args()) < 1 {
		utils.Fatalf("This command requires an argument.")
	}
	stack := makeFullNode(ctx)
	defer stack.Close()

	chain, db := utils.MakeChain(ctx, stack)
	defer db.Close()

	// Start periodically gathering memory profiles
	var peakMemAlloc, peakMemSys uint64
	go func() {
		stats := new(runtime.MemStats)
		for {
			runtime.ReadMemStats(stats)
			if atomic.LoadUint64(&peakMemAlloc) < stats.Alloc {
				atomic.StoreUint64(&peakMemAlloc, stats.Alloc)
			}
			if atomic.LoadUint64(&peakMemSys) < stats.Sys {
				atomic.StoreUint64(&peakMemSys, stats.Sys)
			}
			time.Sleep(5 * time.Second)
		}
	}()
	// Import the chain
	start := time.Now()

	if len(ctx.Args()) == 1 {
		if err := utils.ImportChain(chain, ctx.Args().First()); err != nil {
			log.Error("Import error", "err", err)
		}
	} else {
		for _, arg := range ctx.Args() {
			if err := utils.ImportChain(chain, arg); err != nil {
				log.Error("Import error", "file", arg, "err", err)
			}
		}
	}
	chain.Stop()
	fmt.Printf("Import done in %v.\n\n", time.Since(start))

	// Output pre-compaction stats mostly to see the import trashing
	stats, err := db.Stat("leveldb.stats")
	if err != nil {
		utils.Fatalf("Failed to read database stats: %v", err)
	}
	fmt.Println(stats)

	ioStats, err := db.Stat("leveldb.iostats")
	if err != nil {
		utils.Fatalf("Failed to read database iostats: %v", err)
	}
	fmt.Println(ioStats)

	// Print the memory statistics used by the importing
	mem := new(runtime.MemStats)
	runtime.ReadMemStats(mem)

	fmt.Printf("Object memory: %.3f MB current, %.3f MB peak\n", float64(mem.Alloc)/1024/1024, float64(atomic.LoadUint64(&peakMemAlloc))/1024/1024)
	fmt.Printf("System memory: %.3f MB current, %.3f MB peak\n", float64(mem.Sys)/1024/1024, float64(atomic.LoadUint64(&peakMemSys))/1024/1024)
	fmt.Printf("Allocations:   %.3f million\n", float64(mem.Mallocs)/1000000)
	fmt.Printf("GC pause:      %v\n\n", time.Duration(mem.PauseTotalNs))

	if ctx.GlobalBool(utils.NoCompactionFlag.Name) {
		return nil
	}

	// Compact the entire database to more accurately measure disk io and print the stats
	start = time.Now()
	fmt.Println("Compacting entire database...")
	if err = db.Compact(nil, nil); err != nil {
		utils.Fatalf("Compaction failed: %v", err)
	}
	fmt.Printf("Compaction done in %v.\n\n", time.Since(start))

	stats, err = db.Stat("leveldb.stats")
	if err != nil {
		utils.Fatalf("Failed to read database stats: %v", err)
	}
	fmt.Println(stats)

	ioStats, err = db.Stat("leveldb.iostats")
	if err != nil {
		utils.Fatalf("Failed to read database iostats: %v", err)
	}
	fmt.Println(ioStats)
	return nil
}

func exportChain(ctx *cli.Context) error {
	if len(ctx.Args()) < 1 {
		utils.Fatalf("This command requires an argument.")
	}
	stack := makeFullNode(ctx)
	defer stack.Close()

	chain, _ := utils.MakeChain(ctx, stack)
	start := time.Now()

	var err error
	fp := ctx.Args().First()
	if len(ctx.Args()) < 3 {
		err = utils.ExportChain(chain, fp)
	} else {
		// This can be improved to allow for numbers larger than 9223372036854775807
		first, ferr := strconv.ParseInt(ctx.Args().Get(1), 10, 64)
		last, lerr := strconv.ParseInt(ctx.Args().Get(2), 10, 64)
		if ferr != nil || lerr != nil {
			utils.Fatalf("Export error in parsing parameters: block number not an integer\n")
		}
		if first < 0 || last < 0 {
			utils.Fatalf("Export error: block number must be greater than 0\n")
		}
		err = utils.ExportAppendChain(chain, fp, uint64(first), uint64(last))
	}

	if err != nil {
		utils.Fatalf("Export error: %v\n", err)
	}
	fmt.Printf("Export done in %v\n", time.Since(start))
	return nil
}

// importPreimages imports preimage data from the specified file.
func importPreimages(ctx *cli.Context) error {
	if len(ctx.Args()) < 1 {
		utils.Fatalf("This command requires an argument.")
	}
	stack := makeFullNode(ctx)
	defer stack.Close()

	db := utils.MakeChainDatabase(ctx, stack)
	start := time.Now()

	if err := utils.ImportPreimages(db, ctx.Args().First()); err != nil {
		utils.Fatalf("Import error: %v\n", err)
	}
	fmt.Printf("Import done in %v\n", time.Since(start))
	return nil
}

// exportPreimages dumps the preimage data to specified json file in streaming way.
func exportPreimages(ctx *cli.Context) error {
	if len(ctx.Args()) < 1 {
		utils.Fatalf("This command requires an argument.")
	}
	stack := makeFullNode(ctx)
	defer stack.Close()

	db := utils.MakeChainDatabase(ctx, stack)
	start := time.Now()

	if err := utils.ExportPreimages(db, ctx.Args().First()); err != nil {
		utils.Fatalf("Export error: %v\n", err)
	}
	fmt.Printf("Export done in %v\n", time.Since(start))
	return nil
}

func copyDb(ctx *cli.Context) error {
	// Ensure we have a source chain directory to copy
	if len(ctx.Args()) < 1 {
		utils.Fatalf("Source chaindata directory path argument missing")
	}
	if len(ctx.Args()) < 2 {
		utils.Fatalf("Source ancient chain directory path argument missing")
	}
	// Initialize a new chain for the running node to sync into
	stack := makeFullNode(ctx)
	defer stack.Close()

	chain, chainDb := utils.MakeChain(ctx, stack)
	syncMode := *utils.GlobalTextMarshaler(ctx, utils.SyncModeFlag.Name).(*downloader.SyncMode)

	var syncBloom *trie.SyncBloom
	if syncMode == downloader.FastSync {
		syncBloom = trie.NewSyncBloom(uint64(ctx.GlobalInt(utils.CacheFlag.Name)/2), chainDb)
	}
	dl := downloader.New(0, chainDb, syncBloom, new(event.TypeMux), chain, nil, nil)

	// Create a source peer to satisfy downloader requests from
	db, err := rawdb.NewLevelDBDatabaseWithFreezer(ctx.Args().First(), ctx.GlobalInt(utils.CacheFlag.Name)/2, 256, ctx.Args().Get(1), "")
	if err != nil {
		return err
	}
	hc, err := core.NewHeaderChain(db, chain.Config(), chain.Engine(), func() bool { return false })
	if err != nil {
		return err
	}
	peer := downloader.NewFakePeer("local", db, hc, dl)
	if err = dl.RegisterPeer("local", 63, peer); err != nil {
		return err
	}
	// Synchronise with the simulated peer
	start := time.Now()

	currentHeader := hc.CurrentHeader()
	if err = dl.Synchronise("local", currentHeader.Hash(), hc.GetTd(currentHeader.Hash(), currentHeader.Number.Uint64()), syncMode); err != nil {
		return err
	}
	for dl.Synchronising() {
		time.Sleep(10 * time.Millisecond)
	}
	fmt.Printf("Database copy done in %v\n", time.Since(start))

	// Compact the entire database to remove any sync overhead
	start = time.Now()
	fmt.Println("Compacting entire database...")
	if err = db.Compact(nil, nil); err != nil {
		utils.Fatalf("Compaction failed: %v", err)
	}
	fmt.Printf("Compaction done in %v.\n\n", time.Since(start))
	return nil
}

func removeDB(ctx *cli.Context) error {
	stack, config := makeConfigNode(ctx)

	// Remove the full node state database
	path := stack.ResolvePath("chaindata")
	if common.FileExist(path) {
		confirmAndRemoveDB(path, "full node state database")
	} else {
		log.Info("Full node state database missing", "path", path)
	}
	// Remove the full node ancient database
	path = config.Eth.DatabaseFreezer
	switch {
	case path == "":
		path = filepath.Join(stack.ResolvePath("chaindata"), "ancient")
	case !filepath.IsAbs(path):
		path = config.Node.ResolvePath(path)
	}
	if common.FileExist(path) {
		confirmAndRemoveDB(path, "full node ancient database")
	} else {
		log.Info("Full node ancient database missing", "path", path)
	}
	// Remove the light node database
	path = stack.ResolvePath("lightchaindata")
	if common.FileExist(path) {
		confirmAndRemoveDB(path, "light node database")
	} else {
		log.Info("Light node database missing", "path", path)
	}
	return nil
}

// confirmAndRemoveDB prompts the user for a last confirmation and removes the
// folder if accepted.
func confirmAndRemoveDB(database string, kind string) {
	confirm, err := console.Stdin.PromptConfirm(fmt.Sprintf("Remove %s (%s)?", kind, database))
	switch {
	case err != nil:
		utils.Fatalf("%v", err)
	case !confirm:
		log.Info("Database deletion skipped", "path", database)
	default:
		start := time.Now()
		filepath.Walk(database, func(path string, info os.FileInfo, err error) error {
			// If we're at the top level folder, recurse into
			if path == database {
				return nil
			}
			// Delete all the files, but not subfolders
			if !info.IsDir() {
				os.Remove(path)
				return nil
			}
			return filepath.SkipDir
		})
		log.Info("Database successfully deleted", "path", database, "elapsed", common.PrettyDuration(time.Since(start)))
	}
}

func dump(ctx *cli.Context) error {
	stack := makeFullNode(ctx)
	defer stack.Close()

	chain, chainDb := utils.MakeChain(ctx, stack)
	defer chainDb.Close()
	for _, arg := range ctx.Args() {
		var block *types.Block
		if hashish(arg) {
			block = chain.GetBlockByHash(common.HexToHash(arg))
		} else {
			num, _ := strconv.Atoi(arg)
			block = chain.GetBlockByNumber(uint64(num))
		}
		if block == nil {
			fmt.Println("{}")
			utils.Fatalf("block not found")
		} else {
			state, err := state.New(block.Root(), state.NewDatabase(chainDb))
			if err != nil {
				utils.Fatalf("could not create new state: %v", err)
			}
			excludeCode := ctx.Bool(utils.ExcludeCodeFlag.Name)
			excludeStorage := ctx.Bool(utils.ExcludeStorageFlag.Name)
			includeMissing := ctx.Bool(utils.IncludeIncompletesFlag.Name)
			if ctx.Bool(utils.IterativeOutputFlag.Name) {
				state.IterativeDump(excludeCode, excludeStorage, !includeMissing, json.NewEncoder(os.Stdout))
			} else {
				if includeMissing {
					fmt.Printf("If you want to include accounts with missing preimages, you need iterative output, since" +
						" otherwise the accounts will overwrite each other in the resulting mapping.")
				}
				fmt.Printf("%v %s\n", includeMissing, state.Dump(excludeCode, excludeStorage, false))
			}
		}
	}
	return nil
}

func inspect(ctx *cli.Context) error {
	node, _ := makeConfigNode(ctx)
	defer node.Close()

	_, chainDb := utils.MakeChain(ctx, node)
	defer chainDb.Close()

	return rawdb.InspectDatabase(chainDb)
}

// hashish returns true for strings that look like hashes.
func hashish(x string) bool {
	_, err := strconv.Atoi(x)
	return err != nil
}<|MERGE_RESOLUTION|>--- conflicted
+++ resolved
@@ -210,15 +210,10 @@
 	}
 	// Open an initialise both full and light databases
 	stack := makeFullNode(ctx)
-<<<<<<< HEAD
+	defer stack.Close()
+
 	for _, name := range []string{"chaindata", "lightchaindata", "lightestchaindata"} {
-		chaindb, err := stack.OpenDatabase(name, 0, 0)
-=======
-	defer stack.Close()
-
-	for _, name := range []string{"chaindata", "lightchaindata"} {
 		chaindb, err := stack.OpenDatabase(name, 0, 0, "")
->>>>>>> e76047e9
 		if err != nil {
 			utils.Fatalf("Failed to open database: %v", err)
 		}
