--- conflicted
+++ resolved
@@ -449,12 +449,7 @@
 	gasLimit := core.CalcGasLimit(parent, statedb)
 	header := &types.Header{
 		ParentHash: parent.Hash(),
-<<<<<<< HEAD
-		Number:     big.NewInt(int64(api.blockNumber + 1)),
-=======
 		Number:     big.NewInt(int64(number + 1)),
-		GasLimit:   gasLimit,
->>>>>>> 594e038e
 		Extra:      api.extraData,
 		Time:       timestamp,
 	}
