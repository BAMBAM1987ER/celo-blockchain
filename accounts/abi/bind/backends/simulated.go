// Copyright 2015 The go-ethereum Authors
// This file is part of the go-ethereum library.
//
// The go-ethereum library is free software: you can redistribute it and/or modify
// it under the terms of the GNU Lesser General Public License as published by
// the Free Software Foundation, either version 3 of the License, or
// (at your option) any later version.
//
// The go-ethereum library is distributed in the hope that it will be useful,
// but WITHOUT ANY WARRANTY; without even the implied warranty of
// MERCHANTABILITY or FITNESS FOR A PARTICULAR PURPOSE. See the
// GNU Lesser General Public License for more details.
//
// You should have received a copy of the GNU Lesser General Public License
// along with the go-ethereum library. If not, see <http://www.gnu.org/licenses/>.

package backends

import (
	"context"
	"errors"
	"fmt"
	"math/big"
	"sync"
	"time"

	"github.com/ethereum/go-ethereum"
	"github.com/ethereum/go-ethereum/accounts/abi/bind"
	"github.com/ethereum/go-ethereum/common"
	"github.com/ethereum/go-ethereum/common/math"
	mockEngine "github.com/ethereum/go-ethereum/consensus/consensustest"
	"github.com/ethereum/go-ethereum/core"
	"github.com/ethereum/go-ethereum/core/bloombits"
	"github.com/ethereum/go-ethereum/core/rawdb"
	"github.com/ethereum/go-ethereum/core/state"
	"github.com/ethereum/go-ethereum/core/types"
	"github.com/ethereum/go-ethereum/core/vm"
	"github.com/ethereum/go-ethereum/eth/filters"
	"github.com/ethereum/go-ethereum/ethdb"
	"github.com/ethereum/go-ethereum/event"
	"github.com/ethereum/go-ethereum/params"
	"github.com/ethereum/go-ethereum/rpc"
)

// This nil assignment ensures compile time that SimulatedBackend implements bind.ContractBackend.
var _ bind.ContractBackend = (*SimulatedBackend)(nil)

var (
	errBlockNumberUnsupported  = errors.New("simulatedBackend cannot access blocks other than the latest block")
	errBlockDoesNotExist       = errors.New("block does not exist in blockchain")
	errTransactionDoesNotExist = errors.New("transaction does not exist")
	errGasEstimationFailed     = errors.New("gas required exceeds allowance or always failing transaction")
)

// SimulatedBackend implements bind.ContractBackend, simulating a blockchain in
// the background. Its main purpose is to allow easily testing contract bindings.
// Simulated backend implements the following interfaces:
// ChainReader, ChainStateReader, ContractBackend, ContractCaller, ContractFilterer, ContractTransactor,
// DeployBackend, GasEstimator, GasPricer, LogFilterer, PendingContractCaller, TransactionReader, and TransactionSender
type SimulatedBackend struct {
	database   ethdb.Database   // In memory database to store our testing data
	blockchain *core.BlockChain // Ethereum blockchain to handle the consensus

	mu           sync.Mutex
	pendingBlock *types.Block   // Currently pending block that will be imported on request
	pendingState *state.StateDB // Currently pending state that will be the active on on request

	events *filters.EventSystem // Event system for filtering log events live

	config *params.ChainConfig
}

// NewSimulatedBackendWithDatabase creates a new binding backend based on the given database
// and uses a simulated blockchain for testing purposes.
func NewSimulatedBackendWithDatabase(database ethdb.Database, alloc core.GenesisAlloc) *SimulatedBackend {
	genesis := core.Genesis{Config: params.DefaultChainConfig, Alloc: alloc}
	genesis.MustCommit(database)
	blockchain, _ := core.NewBlockChain(database, nil, genesis.Config, mockEngine.NewFaker(), vm.Config{}, nil)

	backend := &SimulatedBackend{
		database:   database,
		blockchain: blockchain,
		config:     genesis.Config,
		events:     filters.NewEventSystem(&filterBackend{database, blockchain}, false),
	}
	backend.rollback()
	return backend
}

// NewSimulatedBackend creates a new binding backend using a simulated blockchain
// for testing purposes.
func NewSimulatedBackend(alloc core.GenesisAlloc) *SimulatedBackend {
	return NewSimulatedBackendWithDatabase(rawdb.NewMemoryDatabase(), alloc)
}

// Close terminates the underlying blockchain's update loop.
func (b *SimulatedBackend) Close() error {
	b.blockchain.Stop()
	return nil
}

// Commit imports all the pending transactions as a single block and starts a
// fresh new state.
func (b *SimulatedBackend) Commit() {
	b.mu.Lock()
	defer b.mu.Unlock()

	if _, err := b.blockchain.InsertChain([]*types.Block{b.pendingBlock}); err != nil {
		panic(err) // This cannot happen unless the simulator is wrong, fail in that case
	}
	b.rollback()
}

// Rollback aborts all pending transactions, reverting to the last committed state.
func (b *SimulatedBackend) Rollback() {
	b.mu.Lock()
	defer b.mu.Unlock()

	b.rollback()
}

func (b *SimulatedBackend) rollback() {
	blocks, _ := core.GenerateChain(b.config, b.blockchain.CurrentBlock(), mockEngine.NewFaker(), b.database, 1, func(int, *core.BlockGen) {})
	statedb, _ := b.blockchain.State()

	b.pendingBlock = blocks[0]
	b.pendingState, _ = state.New(b.pendingBlock.Root(), statedb.Database())
}

// CodeAt returns the code associated with a certain account in the blockchain.
func (b *SimulatedBackend) CodeAt(ctx context.Context, contract common.Address, blockNumber *big.Int) ([]byte, error) {
	b.mu.Lock()
	defer b.mu.Unlock()

	if blockNumber != nil && blockNumber.Cmp(b.blockchain.CurrentBlock().Number()) != 0 {
		return nil, errBlockNumberUnsupported
	}
	statedb, _ := b.blockchain.State()
	return statedb.GetCode(contract), nil
}

// BalanceAt returns the wei balance of a certain account in the blockchain.
func (b *SimulatedBackend) BalanceAt(ctx context.Context, contract common.Address, blockNumber *big.Int) (*big.Int, error) {
	b.mu.Lock()
	defer b.mu.Unlock()

	if blockNumber != nil && blockNumber.Cmp(b.blockchain.CurrentBlock().Number()) != 0 {
		return nil, errBlockNumberUnsupported
	}
	statedb, _ := b.blockchain.State()
	return statedb.GetBalance(contract), nil
}

// NonceAt returns the nonce of a certain account in the blockchain.
func (b *SimulatedBackend) NonceAt(ctx context.Context, contract common.Address, blockNumber *big.Int) (uint64, error) {
	b.mu.Lock()
	defer b.mu.Unlock()

	if blockNumber != nil && blockNumber.Cmp(b.blockchain.CurrentBlock().Number()) != 0 {
		return 0, errBlockNumberUnsupported
	}
	statedb, _ := b.blockchain.State()
	return statedb.GetNonce(contract), nil
}

// StorageAt returns the value of key in the storage of an account in the blockchain.
func (b *SimulatedBackend) StorageAt(ctx context.Context, contract common.Address, key common.Hash, blockNumber *big.Int) ([]byte, error) {
	b.mu.Lock()
	defer b.mu.Unlock()

	if blockNumber != nil && blockNumber.Cmp(b.blockchain.CurrentBlock().Number()) != 0 {
		return nil, errBlockNumberUnsupported
	}
	statedb, _ := b.blockchain.State()
	val := statedb.GetState(contract, key)
	return val[:], nil
}

// TransactionReceipt returns the receipt of a transaction.
func (b *SimulatedBackend) TransactionReceipt(ctx context.Context, txHash common.Hash) (*types.Receipt, error) {
	b.mu.Lock()
	defer b.mu.Unlock()

	receipt, _, _, _ := rawdb.ReadReceipt(b.database, txHash, b.config)
	return receipt, nil
}

// TransactionByHash checks the pool of pending transactions in addition to the
// blockchain. The isPending return value indicates whether the transaction has been
// mined yet. Note that the transaction may not be part of the canonical chain even if
// it's not pending.
func (b *SimulatedBackend) TransactionByHash(ctx context.Context, txHash common.Hash) (*types.Transaction, bool, error) {
	b.mu.Lock()
	defer b.mu.Unlock()

	tx := b.pendingBlock.Transaction(txHash)
	if tx != nil {
		return tx, true, nil
	}
	tx, _, _, _ = rawdb.ReadTransaction(b.database, txHash)
	if tx != nil {
		return tx, false, nil
	}
	return nil, false, ethereum.NotFound
}

// BlockByHash retrieves a block based on the block hash
func (b *SimulatedBackend) BlockByHash(ctx context.Context, hash common.Hash) (*types.Block, error) {
	b.mu.Lock()
	defer b.mu.Unlock()

	if hash == b.pendingBlock.Hash() {
		return b.pendingBlock, nil
	}

	block := b.blockchain.GetBlockByHash(hash)
	if block != nil {
		return block, nil
	}

	return nil, errBlockDoesNotExist
}

// BlockByNumber retrieves a block from the database by number, caching it
// (associated with its hash) if found.
func (b *SimulatedBackend) BlockByNumber(ctx context.Context, number *big.Int) (*types.Block, error) {
	b.mu.Lock()
	defer b.mu.Unlock()

	if number == nil || number.Cmp(b.pendingBlock.Number()) == 0 {
		return b.blockchain.CurrentBlock(), nil
	}

	block := b.blockchain.GetBlockByNumber(uint64(number.Int64()))
	if block == nil {
		return nil, errBlockDoesNotExist
	}

	return block, nil
}

// HeaderByHash returns a block header from the current canonical chain.
func (b *SimulatedBackend) HeaderByHash(ctx context.Context, hash common.Hash) (*types.Header, error) {
	b.mu.Lock()
	defer b.mu.Unlock()

	if hash == b.pendingBlock.Hash() {
		return b.pendingBlock.Header(), nil
	}

	header := b.blockchain.GetHeaderByHash(hash)
	if header == nil {
		return nil, errBlockDoesNotExist
	}

	return header, nil
}

// HeaderByNumber returns a block header from the current canonical chain. If number is
// nil, the latest known header is returned.
func (b *SimulatedBackend) HeaderByNumber(ctx context.Context, block *big.Int) (*types.Header, error) {
	b.mu.Lock()
	defer b.mu.Unlock()

	if block == nil || block.Cmp(b.pendingBlock.Number()) == 0 {
		return b.blockchain.CurrentHeader(), nil
	}

	return b.blockchain.GetHeaderByNumber(uint64(block.Int64())), nil
}

// TransactionCount returns the number of transactions in a given block
func (b *SimulatedBackend) TransactionCount(ctx context.Context, blockHash common.Hash) (uint, error) {
	b.mu.Lock()
	defer b.mu.Unlock()

	if blockHash == b.pendingBlock.Hash() {
		return uint(b.pendingBlock.Transactions().Len()), nil
	}

	block := b.blockchain.GetBlockByHash(blockHash)
	if block == nil {
		return uint(0), errBlockDoesNotExist
	}

	return uint(block.Transactions().Len()), nil
}

// TransactionInBlock returns the transaction for a specific block at a specific index
func (b *SimulatedBackend) TransactionInBlock(ctx context.Context, blockHash common.Hash, index uint) (*types.Transaction, error) {
	b.mu.Lock()
	defer b.mu.Unlock()

	if blockHash == b.pendingBlock.Hash() {
		transactions := b.pendingBlock.Transactions()
		if uint(len(transactions)) < index+1 {
			return nil, errTransactionDoesNotExist
		}

		return transactions[index], nil
	}

	block := b.blockchain.GetBlockByHash(blockHash)
	if block == nil {
		return nil, errBlockDoesNotExist
	}

	transactions := block.Transactions()
	if uint(len(transactions)) < index+1 {
		return nil, errTransactionDoesNotExist
	}

	return transactions[index], nil
}

// PendingCodeAt returns the code associated with an account in the pending state.
func (b *SimulatedBackend) PendingCodeAt(ctx context.Context, contract common.Address) ([]byte, error) {
	b.mu.Lock()
	defer b.mu.Unlock()

	return b.pendingState.GetCode(contract), nil
}

// CallContract executes a contract call.
func (b *SimulatedBackend) CallContract(ctx context.Context, call ethereum.CallMsg, blockNumber *big.Int) ([]byte, error) {
	b.mu.Lock()
	defer b.mu.Unlock()

	if blockNumber != nil && blockNumber.Cmp(b.blockchain.CurrentBlock().Number()) != 0 {
		return nil, errBlockNumberUnsupported
	}
	state, err := b.blockchain.State()
	if err != nil {
		return nil, err
	}
	rval, _, _, err := b.callContract(ctx, call, b.blockchain.CurrentBlock(), state)
	return rval, err
}

// PendingCallContract executes a contract call on the pending state.
func (b *SimulatedBackend) PendingCallContract(ctx context.Context, call ethereum.CallMsg) ([]byte, error) {
	b.mu.Lock()
	defer b.mu.Unlock()
	defer b.pendingState.RevertToSnapshot(b.pendingState.Snapshot())

	rval, _, _, err := b.callContract(ctx, call, b.pendingBlock, b.pendingState)
	return rval, err
}

// PendingNonceAt implements PendingStateReader.PendingNonceAt, retrieving
// the nonce currently pending for the account.
func (b *SimulatedBackend) PendingNonceAt(ctx context.Context, account common.Address) (uint64, error) {
	b.mu.Lock()
	defer b.mu.Unlock()

	return b.pendingState.GetOrNewStateObject(account).Nonce(), nil
}

// SuggestGasPrice implements ContractTransactor.SuggestGasPrice. Since the simulated
// chain doesn't have miners, we just return a gas price of 1 for any call.
func (b *SimulatedBackend) SuggestGasPrice(ctx context.Context) (*big.Int, error) {
	return big.NewInt(1), nil
}

// EstimateGas executes the requested code against the currently pending block/state and
// returns the used amount of gas.
func (b *SimulatedBackend) EstimateGas(ctx context.Context, call ethereum.CallMsg) (uint64, error) {
	b.mu.Lock()
	defer b.mu.Unlock()

	// Determine the lowest and highest possible gas limits to binary search in between
	var (
		lo  uint64 = params.TxGas - 1
		hi  uint64
		cap uint64
	)
	if call.Gas >= params.TxGas {
		hi = call.Gas
	} else {
		hi = core.CalcGasLimit(b.pendingBlock, b.pendingState)
	}
	cap = hi

	// Create a helper to check if a gas allowance results in an executable transaction
	executable := func(gas uint64) bool {
		call.Gas = gas

		snapshot := b.pendingState.Snapshot()
		_, _, failed, err := b.callContract(ctx, call, b.pendingBlock, b.pendingState)
		b.pendingState.RevertToSnapshot(snapshot)

		if err != nil || failed {
			return false
		}
		return true
	}
	// Execute the binary search and hone in on an executable gas limit
	for lo+1 < hi {
		mid := (hi + lo) / 2
		if !executable(mid) {
			lo = mid
		} else {
			hi = mid
		}
	}
	// Reject the transaction as invalid if it still fails at the highest allowance
	if hi == cap {
		if !executable(hi) {
			return 0, errGasEstimationFailed
		}
	}
	return hi, nil
}

// callContract implements common code between normal and pending contract calls.
// state is modified during execution, make sure to copy it if necessary.
func (b *SimulatedBackend) callContract(ctx context.Context, call ethereum.CallMsg, block *types.Block, statedb *state.StateDB) ([]byte, uint64, bool, error) {
	// Ensure message is initialized properly.
	if call.GasPrice == nil {
		call.GasPrice = big.NewInt(1)
	}
	if call.Gas == 0 {
		call.Gas = 50000000
	}
	if call.Value == nil {
		call.Value = new(big.Int)
	}
	// Set infinite balance to the fake caller account.
	from := statedb.GetOrNewStateObject(call.From)
	from.SetBalance(math.MaxBig256)
	// Execute the call.
	msg := callmsg{call}

	evmContext := vm.NewEVMContext(msg, block.Header(), b.blockchain, nil)
	// Create a new environment which holds all relevant information
	// about the transaction and calling mechanisms.
	vmenv := vm.NewEVM(evmContext, statedb, b.config, vm.Config{})
	gaspool := new(core.GasPool).AddGas(math.MaxUint64)

	return core.NewStateTransition(vmenv, msg, gaspool).TransitionDb()
}

// SendTransaction updates the pending block to include the given transaction.
// It panics if the transaction is invalid.
func (b *SimulatedBackend) SendTransaction(ctx context.Context, tx *types.Transaction) error {
	b.mu.Lock()
	defer b.mu.Unlock()

	sender, err := types.Sender(types.NewEIP155Signer(b.config.ChainID), tx)
	if err != nil {
		panic(fmt.Errorf("invalid transaction: %v", err))
	}
	nonce := b.pendingState.GetNonce(sender)
	if tx.Nonce() != nonce {
		panic(fmt.Errorf("invalid transaction nonce: got %d, want %d", tx.Nonce(), nonce))
	}

	blocks, _ := core.GenerateChain(b.config, b.blockchain.CurrentBlock(), mockEngine.NewFaker(), b.database, 1, func(number int, block *core.BlockGen) {
		for _, tx := range b.pendingBlock.Transactions() {
			block.AddTxWithChain(b.blockchain, tx)
		}
		block.AddTxWithChain(b.blockchain, tx)
	})
	statedb, _ := b.blockchain.State()

	b.pendingBlock = blocks[0]
	b.pendingState, _ = state.New(b.pendingBlock.Root(), statedb.Database())
	return nil
}

// FilterLogs executes a log filter operation, blocking during execution and
// returning all the results in one batch.
//
// TODO(karalabe): Deprecate when the subscription one can return past data too.
func (b *SimulatedBackend) FilterLogs(ctx context.Context, query ethereum.FilterQuery) ([]types.Log, error) {
	var filter *filters.Filter
	if query.BlockHash != nil {
		// Block filter requested, construct a single-shot filter
		filter = filters.NewBlockFilter(&filterBackend{b.database, b.blockchain}, *query.BlockHash, query.Addresses, query.Topics)
	} else {
		// Initialize unset filter boundaried to run from genesis to chain head
		from := int64(0)
		if query.FromBlock != nil {
			from = query.FromBlock.Int64()
		}
		to := int64(-1)
		if query.ToBlock != nil {
			to = query.ToBlock.Int64()
		}
		// Construct the range filter
		filter = filters.NewRangeFilter(&filterBackend{b.database, b.blockchain}, from, to, query.Addresses, query.Topics)
	}
	// Run the filter and return all the logs
	logs, err := filter.Logs(ctx)
	if err != nil {
		return nil, err
	}
	res := make([]types.Log, len(logs))
	for i, log := range logs {
		res[i] = *log
	}
	return res, nil
}

// SubscribeFilterLogs creates a background log filtering operation, returning a
// subscription immediately, which can be used to stream the found events.
func (b *SimulatedBackend) SubscribeFilterLogs(ctx context.Context, query ethereum.FilterQuery, ch chan<- types.Log) (ethereum.Subscription, error) {
	// Subscribe to contract events
	sink := make(chan []*types.Log)

	sub, err := b.events.SubscribeLogs(query, sink)
	if err != nil {
		return nil, err
	}
	// Since we're getting logs in batches, we need to flatten them into a plain stream
	return event.NewSubscription(func(quit <-chan struct{}) error {
		defer sub.Unsubscribe()
		for {
			select {
			case logs := <-sink:
				for _, log := range logs {
					select {
					case ch <- *log:
					case err := <-sub.Err():
						return err
					case <-quit:
						return nil
					}
				}
			case err := <-sub.Err():
				return err
			case <-quit:
				return nil
			}
		}
	}), nil
}

// SubscribeNewHead returns an event subscription for a new header
func (b *SimulatedBackend) SubscribeNewHead(ctx context.Context, ch chan<- *types.Header) (ethereum.Subscription, error) {
	// subscribe to a new head
	sink := make(chan *types.Header)
	sub := b.events.SubscribeNewHeads(sink)

	return event.NewSubscription(func(quit <-chan struct{}) error {
		defer sub.Unsubscribe()
		for {
			select {
			case head := <-sink:
				select {
				case ch <- head:
				case err := <-sub.Err():
					return err
				case <-quit:
					return nil
				}
			case err := <-sub.Err():
				return err
			case <-quit:
				return nil
			}
		}
	}), nil
}

// AdjustTime adds a time shift to the simulated clock.
func (b *SimulatedBackend) AdjustTime(adjustment time.Duration) error {
	b.mu.Lock()
	defer b.mu.Unlock()
<<<<<<< HEAD
	blocks, _ := core.GenerateChain(b.config, b.blockchain.CurrentBlock(), mockEngine.NewFaker(), b.database, 1, func(number int, block *core.BlockGen) {
=======

	blocks, _ := core.GenerateChain(b.config, b.blockchain.CurrentBlock(), ethash.NewFaker(), b.database, 1, func(number int, block *core.BlockGen) {
>>>>>>> 58cf5686
		for _, tx := range b.pendingBlock.Transactions() {
			block.AddTx(tx)
		}
		block.OffsetTime(int64(adjustment.Seconds()))
	})
	statedb, _ := b.blockchain.State()

	b.pendingBlock = blocks[0]
	b.pendingState, _ = state.New(b.pendingBlock.Root(), statedb.Database())

	return nil
}

// Blockchain returns the underlying blockchain.
func (b *SimulatedBackend) Blockchain() *core.BlockChain {
	return b.blockchain
}

// callmsg implements core.Message to allow passing it as a transaction simulator.
type callmsg struct {
	ethereum.CallMsg
}

func (m callmsg) From() common.Address                 { return m.CallMsg.From }
func (m callmsg) Nonce() uint64                        { return 0 }
func (m callmsg) CheckNonce() bool                     { return false }
func (m callmsg) To() *common.Address                  { return m.CallMsg.To }
func (m callmsg) GasPrice() *big.Int                   { return m.CallMsg.GasPrice }
func (m callmsg) FeeCurrency() *common.Address         { return m.CallMsg.FeeCurrency }
func (m callmsg) GatewayFeeRecipient() *common.Address { return m.CallMsg.GatewayFeeRecipient }
func (m callmsg) GatewayFee() *big.Int                 { return m.CallMsg.GatewayFee }
func (m callmsg) Gas() uint64                          { return m.CallMsg.Gas }
func (m callmsg) Value() *big.Int                      { return m.CallMsg.Value }
func (m callmsg) Data() []byte                         { return m.CallMsg.Data }

// filterBackend implements filters.Backend to support filtering for logs without
// taking bloom-bits acceleration structures into account.
type filterBackend struct {
	db ethdb.Database
	bc *core.BlockChain
}

func (fb *filterBackend) ChainDb() ethdb.Database  { return fb.db }
func (fb *filterBackend) EventMux() *event.TypeMux { panic("not supported") }

func (fb *filterBackend) HeaderByNumber(ctx context.Context, block rpc.BlockNumber) (*types.Header, error) {
	if block == rpc.LatestBlockNumber {
		return fb.bc.CurrentHeader(), nil
	}
	return fb.bc.GetHeaderByNumber(uint64(block.Int64())), nil
}

func (fb *filterBackend) HeaderByHash(ctx context.Context, hash common.Hash) (*types.Header, error) {
	return fb.bc.GetHeaderByHash(hash), nil
}

func (fb *filterBackend) GetReceipts(ctx context.Context, hash common.Hash) (types.Receipts, error) {
	number := rawdb.ReadHeaderNumber(fb.db, hash)
	if number == nil {
		return nil, nil
	}
	return rawdb.ReadReceipts(fb.db, hash, *number, fb.bc.Config()), nil
}

func (fb *filterBackend) GetLogs(ctx context.Context, hash common.Hash) ([][]*types.Log, error) {
	number := rawdb.ReadHeaderNumber(fb.db, hash)
	if number == nil {
		return nil, nil
	}
	receipts := rawdb.ReadReceipts(fb.db, hash, *number, fb.bc.Config())
	if receipts == nil {
		return nil, nil
	}
	logs := make([][]*types.Log, len(receipts))
	for i, receipt := range receipts {
		logs[i] = receipt.Logs
	}
	return logs, nil
}

func (fb *filterBackend) SubscribeNewTxsEvent(ch chan<- core.NewTxsEvent) event.Subscription {
	return nullSubscription()
}

func (fb *filterBackend) SubscribeChainEvent(ch chan<- core.ChainEvent) event.Subscription {
	return fb.bc.SubscribeChainEvent(ch)
}

func (fb *filterBackend) SubscribeRemovedLogsEvent(ch chan<- core.RemovedLogsEvent) event.Subscription {
	return fb.bc.SubscribeRemovedLogsEvent(ch)
}

func (fb *filterBackend) SubscribeLogsEvent(ch chan<- []*types.Log) event.Subscription {
	return fb.bc.SubscribeLogsEvent(ch)
}

func (fb *filterBackend) SubscribePendingLogsEvent(ch chan<- []*types.Log) event.Subscription {
	return nullSubscription()
}

func (fb *filterBackend) BloomStatus() (uint64, uint64) { return 4096, 0 }

func (fb *filterBackend) ServiceFilter(ctx context.Context, ms *bloombits.MatcherSession) {
	panic("not supported")
}

func nullSubscription() event.Subscription {
	return event.NewSubscription(func(quit <-chan struct{}) error {
		<-quit
		return nil
	})
}<|MERGE_RESOLUTION|>--- conflicted
+++ resolved
@@ -567,12 +567,7 @@
 func (b *SimulatedBackend) AdjustTime(adjustment time.Duration) error {
 	b.mu.Lock()
 	defer b.mu.Unlock()
-<<<<<<< HEAD
 	blocks, _ := core.GenerateChain(b.config, b.blockchain.CurrentBlock(), mockEngine.NewFaker(), b.database, 1, func(number int, block *core.BlockGen) {
-=======
-
-	blocks, _ := core.GenerateChain(b.config, b.blockchain.CurrentBlock(), ethash.NewFaker(), b.database, 1, func(number int, block *core.BlockGen) {
->>>>>>> 58cf5686
 		for _, tx := range b.pendingBlock.Transactions() {
 			block.AddTx(tx)
 		}
