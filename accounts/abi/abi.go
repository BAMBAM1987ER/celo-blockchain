--- conflicted
+++ resolved
@@ -24,7 +24,6 @@
 	"io"
 
 	"github.com/ethereum/go-ethereum/common"
-	"github.com/ethereum/go-ethereum/log"
 )
 
 // The ABI holds information about a contract's context and available
@@ -79,13 +78,6 @@
 
 // Unpack output in v according to the abi specification
 func (abi ABI) Unpack(v interface{}, name string, data []byte) (err error) {
-<<<<<<< HEAD
-	if len(data) == 0 {
-		log.Trace("Returning empty output error from abi unpacking")
-		return ErrEmptyOutput
-	}
-=======
->>>>>>> a718daa6
 	// since there can't be naming collisions with contracts and events,
 	// we need to decide whether we're calling a method or an event
 	if method, ok := abi.Methods[name]; ok {
@@ -102,12 +94,6 @@
 
 // UnpackIntoMap unpacks a log into the provided map[string]interface{}
 func (abi ABI) UnpackIntoMap(v map[string]interface{}, name string, data []byte) (err error) {
-<<<<<<< HEAD
-	if len(data) == 0 {
-		return ErrEmptyOutput
-	}
-=======
->>>>>>> a718daa6
 	// since there can't be naming collisions with contracts and events,
 	// we need to decide whether we're calling a method or an event
 	if method, ok := abi.Methods[name]; ok {
