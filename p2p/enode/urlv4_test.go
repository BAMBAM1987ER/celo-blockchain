// Copyright 2018 The go-ethereum Authors
// This file is part of the go-ethereum library.
//
// The go-ethereum library is free software: you can redistribute it and/or modify
// it under the terms of the GNU Lesser General Public License as published by
// the Free Software Foundation, either version 3 of the License, or
// (at your option) any later version.
//
// The go-ethereum library is distributed in the hope that it will be useful,
// but WITHOUT ANY WARRANTY; without even the implied warranty of
// MERCHANTABILITY or FITNESS FOR A PARTICULAR PURPOSE. See the
// GNU Lesser General Public License for more details.
//
// You should have received a copy of the GNU Lesser General Public License
// along with the go-ethereum library. If not, see <http://www.gnu.org/licenses/>.

package enode

import (
	"crypto/ecdsa"
	"net"
	"reflect"
	"strings"
	"testing"

	"github.com/ethereum/go-ethereum/crypto"
	"github.com/ethereum/go-ethereum/p2p/enr"
)

var parseNodeTests = []struct {
	input      string
	wantError  string
	wantResult *Node
}{
	// Records
	{
		input: "enr:-IS4QGrdq0ugARp5T2BZ41TrZOqLc_oKvZoPuZP5--anqWE_J-Tucc1xgkOL7qXl0puJgT7qc2KSvcupc4NCb0nr4tdjgmlkgnY0gmlwhH8AAAGJc2VjcDI1NmsxoQM6UUF2Rm-oFe1IH_rQkRCi00T2ybeMHRSvw1HDpRvjPYN1ZHCCdl8",
		wantResult: func() *Node {
			testKey, _ := crypto.HexToECDSA("45a915e4d060149eb4365960e6a7a45f334393093061116b197e3240065ff2d8")
			var r enr.Record
			r.Set(enr.IP{127, 0, 0, 1})
			r.Set(enr.UDP(30303))
			r.SetSeq(99)
			SignV4(&r, testKey)
			n, _ := New(ValidSchemes, &r)
			return n
		}(),
	},
	// Invalid Records
	{
		input:     "enr:",
		wantError: "EOF", // could be nicer
	},
	{
		input:     "enr:x",
		wantError: "illegal base64 data at input byte 0",
	},
	{
		input:     "enr:-EmGZm9vYmFyY4JpZIJ2NIJpcIR_AAABiXNlY3AyNTZrMaEDOlFBdkZvqBXtSB_60JEQotNE9sm3jB0Ur8NRw6Ub4z2DdWRwgnZf",
		wantError: enr.ErrInvalidSig.Error(),
	},
	// Complete node URLs with IP address and ports
	{
		input:     "enode://1dd9d65c4552b5eb43d5ad55a2ee3f56c6cbc1c64a5c8d659f51fcd51bace24351232b8d7821617d2b29b54b81cdefb9b3e9c37d7fd5f63270bcc9e1a6f6a439@hostname:3",
		wantError: `invalid IP address`,
	},
	{
<<<<<<< HEAD
		// net/url.Parse(rawurl) returns an error with rawurl and why the parse failed.
		rawurl:    "enode://1dd9d65c4552b5eb43d5ad55a2ee3f56c6cbc1c64a5c8d659f51fcd51bace24351232b8d7821617d2b29b54b81cdefb9b3e9c37d7fd5f63270bcc9e1a6f6a439@127.0.0.1:foo",
		wantError: `parse enode://1dd9d65c4552b5eb43d5ad55a2ee3f56c6cbc1c64a5c8d659f51fcd51bace24351232b8d7821617d2b29b54b81cdefb9b3e9c37d7fd5f63270bcc9e1a6f6a439@127.0.0.1:foo: invalid port ":foo" after host`,
=======
		input:     "enode://1dd9d65c4552b5eb43d5ad55a2ee3f56c6cbc1c64a5c8d659f51fcd51bace24351232b8d7821617d2b29b54b81cdefb9b3e9c37d7fd5f63270bcc9e1a6f6a439@127.0.0.1:foo",
		wantError: `invalid port`,
>>>>>>> e76047e9
	},
	{
		input:     "enode://1dd9d65c4552b5eb43d5ad55a2ee3f56c6cbc1c64a5c8d659f51fcd51bace24351232b8d7821617d2b29b54b81cdefb9b3e9c37d7fd5f63270bcc9e1a6f6a439@127.0.0.1:3?discport=foo",
		wantError: `invalid discport in query`,
	},
	{
		input: "enode://1dd9d65c4552b5eb43d5ad55a2ee3f56c6cbc1c64a5c8d659f51fcd51bace24351232b8d7821617d2b29b54b81cdefb9b3e9c37d7fd5f63270bcc9e1a6f6a439@127.0.0.1:52150",
		wantResult: NewV4(
			hexPubkey("1dd9d65c4552b5eb43d5ad55a2ee3f56c6cbc1c64a5c8d659f51fcd51bace24351232b8d7821617d2b29b54b81cdefb9b3e9c37d7fd5f63270bcc9e1a6f6a439"),
			net.IP{0x7f, 0x0, 0x0, 0x1},
			52150,
			52150,
		),
	},
	{
		input: "enode://1dd9d65c4552b5eb43d5ad55a2ee3f56c6cbc1c64a5c8d659f51fcd51bace24351232b8d7821617d2b29b54b81cdefb9b3e9c37d7fd5f63270bcc9e1a6f6a439@[::]:52150",
		wantResult: NewV4(
			hexPubkey("1dd9d65c4552b5eb43d5ad55a2ee3f56c6cbc1c64a5c8d659f51fcd51bace24351232b8d7821617d2b29b54b81cdefb9b3e9c37d7fd5f63270bcc9e1a6f6a439"),
			net.ParseIP("::"),
			52150,
			52150,
		),
	},
	{
		input: "enode://1dd9d65c4552b5eb43d5ad55a2ee3f56c6cbc1c64a5c8d659f51fcd51bace24351232b8d7821617d2b29b54b81cdefb9b3e9c37d7fd5f63270bcc9e1a6f6a439@[2001:db8:3c4d:15::abcd:ef12]:52150",
		wantResult: NewV4(
			hexPubkey("1dd9d65c4552b5eb43d5ad55a2ee3f56c6cbc1c64a5c8d659f51fcd51bace24351232b8d7821617d2b29b54b81cdefb9b3e9c37d7fd5f63270bcc9e1a6f6a439"),
			net.ParseIP("2001:db8:3c4d:15::abcd:ef12"),
			52150,
			52150,
		),
	},
	{
		input: "enode://1dd9d65c4552b5eb43d5ad55a2ee3f56c6cbc1c64a5c8d659f51fcd51bace24351232b8d7821617d2b29b54b81cdefb9b3e9c37d7fd5f63270bcc9e1a6f6a439@127.0.0.1:52150?discport=22334",
		wantResult: NewV4(
			hexPubkey("1dd9d65c4552b5eb43d5ad55a2ee3f56c6cbc1c64a5c8d659f51fcd51bace24351232b8d7821617d2b29b54b81cdefb9b3e9c37d7fd5f63270bcc9e1a6f6a439"),
			net.IP{0x7f, 0x0, 0x0, 0x1},
			52150,
			22334,
		),
	},
	// Incomplete node URLs with no address
	{
		input: "enode://1dd9d65c4552b5eb43d5ad55a2ee3f56c6cbc1c64a5c8d659f51fcd51bace24351232b8d7821617d2b29b54b81cdefb9b3e9c37d7fd5f63270bcc9e1a6f6a439",
		wantResult: NewV4(
			hexPubkey("1dd9d65c4552b5eb43d5ad55a2ee3f56c6cbc1c64a5c8d659f51fcd51bace24351232b8d7821617d2b29b54b81cdefb9b3e9c37d7fd5f63270bcc9e1a6f6a439"),
			nil, 0, 0,
		),
	},
	// Invalid URLs
	{
		input:     "",
		wantError: errMissingPrefix.Error(),
	},
	{
		input:     "1dd9d65c4552b5eb43d5ad55a2ee3f56c6cbc1c64a5c8d659f51fcd51bace24351232b8d7821617d2b29b54b81cdefb9b3e9c37d7fd5f63270bcc9e1a6f6a439",
		wantError: errMissingPrefix.Error(),
	},
	{
		input:     "01010101",
		wantError: errMissingPrefix.Error(),
	},
	{
		input:     "enode://01010101@123.124.125.126:3",
		wantError: `invalid public key (wrong length, want 128 hex chars)`,
	},
	{
		input:     "enode://01010101",
		wantError: `invalid public key (wrong length, want 128 hex chars)`,
	},
	{
		input:     "http://foobar",
		wantError: errMissingPrefix.Error(),
	},
	{
		input:     "://foo",
		wantError: errMissingPrefix.Error(),
	},
}

func hexPubkey(h string) *ecdsa.PublicKey {
	k, err := parsePubkey(h)
	if err != nil {
		panic(err)
	}
	return k
}

func TestParseNode(t *testing.T) {
	for _, test := range parseNodeTests {
		n, err := Parse(ValidSchemes, test.input)
		if test.wantError != "" {
			if err == nil {
				t.Errorf("test %q:\n  got nil error, expected %#q", test.input, test.wantError)
				continue
			} else if err.Error() != test.wantError {
				t.Errorf("test %q:\n  got error %#q, expected %#q", test.input, err.Error(), test.wantError)
				continue
			}
		} else {
			if err != nil {
				t.Errorf("test %q:\n  unexpected error: %v", test.input, err)
				continue
			}
			if !reflect.DeepEqual(n, test.wantResult) {
				t.Errorf("test %q:\n  result mismatch:\ngot:  %#v\nwant: %#v", test.input, n, test.wantResult)
			}
		}
	}
}

func TestNodeString(t *testing.T) {
	for i, test := range parseNodeTests {
		if test.wantError == "" && strings.HasPrefix(test.input, "enode://") {
			str := test.wantResult.String()
			if str != test.input {
				t.Errorf("test %d: Node.String() mismatch:\ngot:  %s\nwant: %s", i, str, test.input)
			}
		}
	}
}<|MERGE_RESOLUTION|>--- conflicted
+++ resolved
@@ -65,14 +65,9 @@
 		wantError: `invalid IP address`,
 	},
 	{
-<<<<<<< HEAD
 		// net/url.Parse(rawurl) returns an error with rawurl and why the parse failed.
-		rawurl:    "enode://1dd9d65c4552b5eb43d5ad55a2ee3f56c6cbc1c64a5c8d659f51fcd51bace24351232b8d7821617d2b29b54b81cdefb9b3e9c37d7fd5f63270bcc9e1a6f6a439@127.0.0.1:foo",
-		wantError: `parse enode://1dd9d65c4552b5eb43d5ad55a2ee3f56c6cbc1c64a5c8d659f51fcd51bace24351232b8d7821617d2b29b54b81cdefb9b3e9c37d7fd5f63270bcc9e1a6f6a439@127.0.0.1:foo: invalid port ":foo" after host`,
-=======
 		input:     "enode://1dd9d65c4552b5eb43d5ad55a2ee3f56c6cbc1c64a5c8d659f51fcd51bace24351232b8d7821617d2b29b54b81cdefb9b3e9c37d7fd5f63270bcc9e1a6f6a439@127.0.0.1:foo",
-		wantError: `invalid port`,
->>>>>>> e76047e9
+		wantError: "invalid port",
 	},
 	{
 		input:     "enode://1dd9d65c4552b5eb43d5ad55a2ee3f56c6cbc1c64a5c8d659f51fcd51bace24351232b8d7821617d2b29b54b81cdefb9b3e9c37d7fd5f63270bcc9e1a6f6a439@127.0.0.1:3?discport=foo",
@@ -168,7 +163,7 @@
 			if err == nil {
 				t.Errorf("test %q:\n  got nil error, expected %#q", test.input, test.wantError)
 				continue
-			} else if err.Error() != test.wantError {
+			} else if !strings.Contains(err.Error(), test.wantError) {
 				t.Errorf("test %q:\n  got error %#q, expected %#q", test.input, err.Error(), test.wantError)
 				continue
 			}
