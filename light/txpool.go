// Copyright 2016 The go-ethereum Authors
// This file is part of the go-ethereum library.
//
// The go-ethereum library is free software: you can redistribute it and/or modify
// it under the terms of the GNU Lesser General Public License as published by
// the Free Software Foundation, either version 3 of the License, or
// (at your option) any later version.
//
// The go-ethereum library is distributed in the hope that it will be useful,
// but WITHOUT ANY WARRANTY; without even the implied warranty of
// MERCHANTABILITY or FITNESS FOR A PARTICULAR PURPOSE. See the
// GNU Lesser General Public License for more details.
//
// You should have received a copy of the GNU Lesser General Public License
// along with the go-ethereum library. If not, see <http://www.gnu.org/licenses/>.

package light

import (
	"context"
	"errors"
	"fmt"
	"math/big"
	"sync"
	"time"

	"github.com/celo-org/celo-blockchain/common"
	"github.com/celo-org/celo-blockchain/contracts/blockchain_parameters"
	"github.com/celo-org/celo-blockchain/core"
	"github.com/celo-org/celo-blockchain/core/rawdb"
	"github.com/celo-org/celo-blockchain/core/state"
	"github.com/celo-org/celo-blockchain/core/types"
	"github.com/celo-org/celo-blockchain/ethdb"
	"github.com/celo-org/celo-blockchain/event"
	"github.com/celo-org/celo-blockchain/log"
	"github.com/celo-org/celo-blockchain/params"
)

const (
	// chainHeadChanSize is the size of channel listening to ChainHeadEvent.
	chainHeadChanSize = 10
)

// txPermanent is the number of mined blocks after a mined transaction is
// considered permanent and no rollback is expected
var txPermanent = uint64(500)

// TxPool implements the transaction pool for light clients, which keeps track
// of the status of locally created transactions, detecting if they are included
// in a block (mined) or rolled back. There are no queued transactions since we
// always receive all locally signed transactions in the same order as they are
// created.
type TxPool struct {
	config       *params.ChainConfig
	signer       types.Signer
	quit         chan bool
	txFeed       event.Feed
	scope        event.SubscriptionScope
	chainHeadCh  chan core.ChainHeadEvent
	chainHeadSub event.Subscription
	mu           sync.RWMutex
	chain        *LightChain
	odr          OdrBackend
	chainDb      ethdb.Database
	relay        TxRelayBackend
	head         common.Hash
	nonce        map[common.Address]uint64            // "pending" nonce
	pending      map[common.Hash]*types.Transaction   // pending transactions by tx hash
	mined        map[common.Hash][]*types.Transaction // mined transactions by block hash
	clearIdx     uint64                               // earliest block nr that can contain mined tx info

<<<<<<< HEAD
	istanbul bool // Fork indicator whether we are in the istanbul stage.
	donut    bool // Fork indicated whether Donut has been activated
	eip2718  bool // Fork indicator whether we are in the eip2718 stage.
=======
	istanbul  bool // Fork indicator whether we are in the istanbul stage
	donut     bool // Fork indicator whether Donut has been activated
	eHardfork bool // Fork indicator whether E hard fork has been activated
>>>>>>> ae053df9
}

// TxRelayBackend provides an interface to the mechanism that forwards transacions
// to the ETH network. The implementations of the functions should be non-blocking.
//
// Send instructs backend to forward new transactions
// NewHead notifies backend about a new head after processed by the tx pool,
//  including  mined and rolled back transactions since the last event
// Discard notifies backend about transactions that should be discarded either
//  because they have been replaced by a re-send or because they have been mined
//  long ago and no rollback is expected
type TxRelayBackend interface {
	Send(txs types.Transactions)
	NewHead(head common.Hash, mined []common.Hash, rollback []common.Hash)
	Discard(hashes []common.Hash)
	CanRelayTransaction(txs *types.Transaction) bool
}

// NewTxPool creates a new light transaction pool
func NewTxPool(config *params.ChainConfig, chain *LightChain, relay TxRelayBackend) *TxPool {
	pool := &TxPool{
		config:      config,
		signer:      types.LatestSigner(config),
		nonce:       make(map[common.Address]uint64),
		pending:     make(map[common.Hash]*types.Transaction),
		mined:       make(map[common.Hash][]*types.Transaction),
		quit:        make(chan bool),
		chainHeadCh: make(chan core.ChainHeadEvent, chainHeadChanSize),
		chain:       chain,
		relay:       relay,
		odr:         chain.Odr(),
		chainDb:     chain.Odr().Database(),
		head:        chain.CurrentHeader().Hash(),
		clearIdx:    chain.CurrentHeader().Number.Uint64(),
	}
	// Subscribe events from blockchain
	pool.chainHeadSub = pool.chain.SubscribeChainHeadEvent(pool.chainHeadCh)
	go pool.eventLoop()

	return pool
}

// currentState returns the light state of the current head header
func (pool *TxPool) currentState(ctx context.Context) *state.StateDB {
	return NewState(ctx, pool.chain.CurrentHeader(), pool.odr)
}

// GetNonce returns the "pending" nonce of a given address. It always queries
// the nonce belonging to the latest header too in order to detect if another
// client using the same key sent a transaction.
func (pool *TxPool) GetNonce(ctx context.Context, addr common.Address) (uint64, error) {
	state := pool.currentState(ctx)
	nonce := state.GetNonce(addr)
	if state.Error() != nil {
		return 0, state.Error()
	}
	sn, ok := pool.nonce[addr]
	if ok && sn > nonce {
		nonce = sn
	}
	if !ok || sn < nonce {
		pool.nonce[addr] = nonce
	}
	return nonce, nil
}

// txStateChanges stores the recent changes between pending/mined states of
// transactions. True means mined, false means rolled back, no entry means no change
type txStateChanges map[common.Hash]bool

// setState sets the status of a tx to either recently mined or recently rolled back
func (txc txStateChanges) setState(txHash common.Hash, mined bool) {
	val, ent := txc[txHash]
	if ent && (val != mined) {
		delete(txc, txHash)
	} else {
		txc[txHash] = mined
	}
}

// getLists creates lists of mined and rolled back tx hashes
func (txc txStateChanges) getLists() (mined []common.Hash, rollback []common.Hash) {
	for hash, val := range txc {
		if val {
			mined = append(mined, hash)
		} else {
			rollback = append(rollback, hash)
		}
	}
	return
}

// checkMinedTxs checks newly added blocks for the currently pending transactions
// and marks them as mined if necessary. It also stores block position in the db
// and adds them to the received txStateChanges map.
func (pool *TxPool) checkMinedTxs(ctx context.Context, hash common.Hash, number uint64, txc txStateChanges) error {
	// If no transactions are pending, we don't care about anything
	if len(pool.pending) == 0 {
		return nil
	}
	block, err := GetBlock(ctx, pool.odr, hash, number)
	if err != nil {
		return err
	}
	// Gather all the local transaction mined in this block
	list := pool.mined[hash]
	for _, tx := range block.Transactions() {
		if _, ok := pool.pending[tx.Hash()]; ok {
			list = append(list, tx)
		}
	}
	// If some transactions have been mined, write the needed data to disk and update
	if list != nil {
		// Retrieve all the receipts belonging to this block and write the loopup table
		if _, err := GetBlockReceipts(ctx, pool.odr, hash, number); err != nil { // ODR caches, ignore results
			return err
		}
		rawdb.WriteTxLookupEntriesByBlock(pool.chainDb, block)

		// Update the transaction pool's state
		for _, tx := range list {
			delete(pool.pending, tx.Hash())
			txc.setState(tx.Hash(), true)
		}
		pool.mined[hash] = list
	}
	return nil
}

// rollbackTxs marks the transactions contained in recently rolled back blocks
// as rolled back. It also removes any positional lookup entries.
func (pool *TxPool) rollbackTxs(hash common.Hash, txc txStateChanges) {
	batch := pool.chainDb.NewBatch()
	if list, ok := pool.mined[hash]; ok {
		for _, tx := range list {
			txHash := tx.Hash()
			rawdb.DeleteTxLookupEntry(batch, txHash)
			pool.pending[txHash] = tx
			txc.setState(txHash, false)
		}
		delete(pool.mined, hash)
	}
	batch.Write()
}

// reorgOnNewHead sets a new head header, processing (and rolling back if necessary)
// the blocks since the last known head and returns a txStateChanges map containing
// the recently mined and rolled back transaction hashes. If an error (context
// timeout) occurs during checking new blocks, it leaves the locally known head
// at the latest checked block and still returns a valid txStateChanges, making it
// possible to continue checking the missing blocks at the next chain head event
func (pool *TxPool) reorgOnNewHead(ctx context.Context, newHeader *types.Header) (txStateChanges, error) {
	txc := make(txStateChanges)
	oldh := pool.chain.GetHeaderByHash(pool.head)
	if oldh == nil {
		pool.head = newHeader.Hash()
		return nil, errors.New("Old header lost")
	}
	newh := newHeader
	// find common ancestor, create list of rolled back and new block hashes
	var oldHashes, newHashes []common.Hash
	for oldh.Hash() != newh.Hash() {
		if oldh.Number.Uint64() >= newh.Number.Uint64() {
			oldHashes = append(oldHashes, oldh.Hash())
			oldh = pool.chain.GetHeader(oldh.ParentHash, oldh.Number.Uint64()-1)
		}
		if oldh.Number.Uint64() < newh.Number.Uint64() {
			newHashes = append(newHashes, newh.Hash())
			newh = pool.chain.GetHeader(newh.ParentHash, newh.Number.Uint64()-1)
			if newh == nil {
				// happens when CHT syncing, nothing to do
				newh = oldh
			}
		}
	}
	if oldh.Number.Uint64() < pool.clearIdx {
		pool.clearIdx = oldh.Number.Uint64()
	}
	// roll back old blocks
	for _, hash := range oldHashes {
		pool.rollbackTxs(hash, txc)
	}
	pool.head = oldh.Hash()
	// check mined txs of new blocks (array is in reversed order)
	for i := len(newHashes) - 1; i >= 0; i-- {
		hash := newHashes[i]
		if err := pool.checkMinedTxs(ctx, hash, newHeader.Number.Uint64()-uint64(i), txc); err != nil {
			return txc, err
		}
		pool.head = hash
	}

	// clear old mined tx entries of old blocks
	if idx := newHeader.Number.Uint64(); idx > pool.clearIdx+txPermanent {
		idx2 := idx - txPermanent
		if len(pool.mined) > 0 {
			for i := pool.clearIdx; i < idx2; i++ {
				hash := rawdb.ReadCanonicalHash(pool.chainDb, i)
				if list, ok := pool.mined[hash]; ok {
					hashes := make([]common.Hash, len(list))
					for i, tx := range list {
						hashes[i] = tx.Hash()
					}
					pool.relay.Discard(hashes)
					delete(pool.mined, hash)
				}
			}
		}
		pool.clearIdx = idx2
	}

	return txc, nil
}

// blockCheckTimeout is the time limit for checking new blocks for mined
// transactions. Checking resumes at the next chain head event if timed out.
const blockCheckTimeout = time.Second * 3

// eventLoop processes chain head events and also notifies the tx relay backend
// about the new head hash and tx state changes
func (pool *TxPool) eventLoop() {
	for {
		select {
		case ev := <-pool.chainHeadCh:
			pool.setNewHead(ev.Block.Header())
			// hack in order to avoid hogging the lock; this part will
			// be replaced by a subsequent PR.
			time.Sleep(time.Millisecond)

		// System stopped
		case <-pool.chainHeadSub.Err():
			return
		}
	}
}

func (pool *TxPool) setNewHead(head *types.Header) {
	pool.mu.Lock()
	defer pool.mu.Unlock()

	ctx, cancel := context.WithTimeout(context.Background(), blockCheckTimeout)
	defer cancel()

	txc, err := pool.reorgOnNewHead(ctx, head)
	if err != nil {
		log.Warn("Cannot reorg", "err", err)
	}
	m, r := txc.getLists()
	pool.relay.NewHead(pool.head, m, r)

	// Update fork indicator by next pending block number
	next := new(big.Int).Add(head.Number, big.NewInt(1))
	pool.istanbul = pool.config.IsIstanbul(next)
	pool.donut = pool.config.IsDonut(next)
<<<<<<< HEAD
	pool.eip2718 = pool.config.IsEHardfork(next)
=======
	pool.eHardfork = pool.config.IsEHardfork(next)
>>>>>>> ae053df9
}

// Stop stops the light transaction pool
func (pool *TxPool) Stop() {
	// Unsubscribe all subscriptions registered from txpool
	pool.scope.Close()
	// Unsubscribe subscriptions registered from blockchain
	pool.chainHeadSub.Unsubscribe()
	close(pool.quit)
	log.Info("Transaction pool stopped")
}

// SubscribeNewTxsEvent registers a subscription of core.NewTxsEvent and
// starts sending event to the given channel.
func (pool *TxPool) SubscribeNewTxsEvent(ch chan<- core.NewTxsEvent) event.Subscription {
	return pool.scope.Track(pool.txFeed.Subscribe(ch))
}

// Stats returns the number of currently pending (locally created) transactions
func (pool *TxPool) Stats() (pending int) {
	pool.mu.RLock()
	defer pool.mu.RUnlock()

	pending = len(pool.pending)
	return
}

// validateTx checks whether a transaction is valid according to the consensus rules and will be broadcast.
func (pool *TxPool) validateTx(ctx context.Context, tx *types.Transaction) error {
	// Validate sender
	var (
		from common.Address
		err  error
	)

	if pool.donut && !tx.Protected() {
		return core.ErrUnprotectedTransaction
	}
	if tx.EthCompatible() && !pool.donut {
		return core.ErrEthCompatibleTransactionsNotSupported
	}
	if err := tx.CheckEthCompatibility(); err != nil {
		return err
	}

	// Validate the transaction sender and it's sig. Throw
	// if the from fields is invalid.
	if from, err = types.Sender(pool.signer, tx); err != nil {
		return core.ErrInvalidSender
	}
	// Last but not least check for nonce errors
	currentState := pool.currentState(ctx)
	if n := currentState.GetNonce(from); n > tx.Nonce() {
		return core.ErrNonceTooLow
	}

	// Transactions can't be negative. This may never happen
	// using RLP decoded transactions but may occur if you create
	// a transaction using the RPC for example.
	if tx.Value().Sign() < 0 {
		return core.ErrNegativeValue
	}

	vmRunner := pool.chain.NewEVMRunner(pool.chain.CurrentHeader(), currentState)
	// Transactor should have enough funds to cover the costs
	err = core.ValidateTransactorBalanceCoversTx(tx, from, currentState, vmRunner, pool.eHardfork)
	if err != nil {
		return err
	}

	gasForAlternativeCurrency := uint64(0)
	// If the fee currency is nil, do not retrieve the intrinsic gas adjustment from the chain state, as it will not be used.
	if tx.FeeCurrency() != nil {
		gasForAlternativeCurrency = blockchain_parameters.GetIntrinsicGasForAlternativeFeeCurrencyOrDefault(vmRunner)
	}
	// Should supply enough intrinsic gas
	gas, err := core.IntrinsicGas(tx.Data(), tx.AccessList(), tx.To() == nil, tx.FeeCurrency(), gasForAlternativeCurrency, pool.istanbul)
	if err != nil {
		return err
	}
	if tx.Gas() < gas {
		return core.ErrIntrinsicGas
	}

	if !pool.relay.CanRelayTransaction(tx) {
		return ErrNoPeers
	}
	return currentState.Error()
}

// add validates a new transaction and sets its state pending if processable.
// It also updates the locally stored nonce if necessary.
func (pool *TxPool) add(ctx context.Context, tx *types.Transaction) error {
	hash := tx.Hash()

	if pool.pending[hash] != nil {
		return fmt.Errorf("known transaction (%x)", hash[:4])
	}
	err := pool.validateTx(ctx, tx)
	if err != nil {
		return err
	}

	if _, ok := pool.pending[hash]; !ok {
		pool.pending[hash] = tx

		nonce := tx.Nonce() + 1

		addr, _ := types.Sender(pool.signer, tx)
		if nonce > pool.nonce[addr] {
			pool.nonce[addr] = nonce
		}

		// Notify the subscribers. This event is posted in a goroutine
		// because it's possible that somewhere during the post "Remove transaction"
		// gets called which will then wait for the global tx pool lock and deadlock.
		go pool.txFeed.Send(core.NewTxsEvent{Txs: types.Transactions{tx}})
	}

	// Print a log message if low enough level is set
	log.Debug("Pooled new transaction", "hash", hash, "from", log.Lazy{Fn: func() common.Address { from, _ := types.Sender(pool.signer, tx); return from }}, "to", tx.To())
	return nil
}

// Add adds a transaction to the pool if valid and passes it to the tx relay
// backend
func (pool *TxPool) Add(ctx context.Context, tx *types.Transaction) error {
	pool.mu.Lock()
	defer pool.mu.Unlock()
	data, err := tx.MarshalBinary()
	if err != nil {
		return err
	}

	if err := pool.add(ctx, tx); err != nil {
		return err
	}

	pool.relay.Send(types.Transactions{tx})

	pool.chainDb.Put(tx.Hash().Bytes(), data)
	return nil
}

// AddTransactions adds all valid transactions to the pool and passes them to
// the tx relay backend
func (pool *TxPool) AddBatch(ctx context.Context, txs []*types.Transaction) {
	pool.mu.Lock()
	defer pool.mu.Unlock()
	var sendTx types.Transactions

	for _, tx := range txs {
		if err := pool.add(ctx, tx); err == nil {
			sendTx = append(sendTx, tx)
		}
	}
	if len(sendTx) > 0 {
		pool.relay.Send(sendTx)
	}
}

// GetTransaction returns a transaction if it is contained in the pool
// and nil otherwise.
func (pool *TxPool) GetTransaction(hash common.Hash) *types.Transaction {
	// check the txs first
	if tx, ok := pool.pending[hash]; ok {
		return tx
	}
	return nil
}

// GetTransactions returns all currently processable transactions.
// The returned slice may be modified by the caller.
func (pool *TxPool) GetTransactions() (txs types.Transactions, err error) {
	pool.mu.RLock()
	defer pool.mu.RUnlock()

	txs = make(types.Transactions, len(pool.pending))
	i := 0
	for _, tx := range pool.pending {
		txs[i] = tx
		i++
	}
	return txs, nil
}

// Content retrieves the data content of the transaction pool, returning all the
// pending as well as queued transactions, grouped by account and nonce.
func (pool *TxPool) Content() (map[common.Address]types.Transactions, map[common.Address]types.Transactions) {
	pool.mu.RLock()
	defer pool.mu.RUnlock()

	// Retrieve all the pending transactions and sort by account and by nonce
	pending := make(map[common.Address]types.Transactions)
	for _, tx := range pool.pending {
		account, _ := types.Sender(pool.signer, tx)
		pending[account] = append(pending[account], tx)
	}
	// There are no queued transactions in a light pool, just return an empty map
	queued := make(map[common.Address]types.Transactions)
	return pending, queued
}

// ContentFrom retrieves the data content of the transaction pool, returning the
// pending as well as queued transactions of this address, grouped by nonce.
func (pool *TxPool) ContentFrom(addr common.Address) (types.Transactions, types.Transactions) {
	pool.mu.RLock()
	defer pool.mu.RUnlock()

	// Retrieve the pending transactions and sort by nonce
	var pending types.Transactions
	for _, tx := range pool.pending {
		account, _ := types.Sender(pool.signer, tx)
		if account != addr {
			continue
		}
		pending = append(pending, tx)
	}
	// There are no queued transactions in a light pool, just return an empty map
	return pending, types.Transactions{}
}

// RemoveTransactions removes all given transactions from the pool.
func (pool *TxPool) RemoveTransactions(txs types.Transactions) {
	pool.mu.Lock()
	defer pool.mu.Unlock()

	var hashes []common.Hash
	batch := pool.chainDb.NewBatch()
	for _, tx := range txs {
		hash := tx.Hash()
		delete(pool.pending, hash)
		batch.Delete(hash.Bytes())
		hashes = append(hashes, hash)
	}
	batch.Write()
	pool.relay.Discard(hashes)
}

// RemoveTx removes the transaction with the given hash from the pool.
func (pool *TxPool) RemoveTx(hash common.Hash) {
	pool.mu.Lock()
	defer pool.mu.Unlock()
	// delete from pending pool
	delete(pool.pending, hash)
	pool.chainDb.Delete(hash[:])
	pool.relay.Discard([]common.Hash{hash})
}<|MERGE_RESOLUTION|>--- conflicted
+++ resolved
@@ -69,15 +69,9 @@
 	mined        map[common.Hash][]*types.Transaction // mined transactions by block hash
 	clearIdx     uint64                               // earliest block nr that can contain mined tx info
 
-<<<<<<< HEAD
-	istanbul bool // Fork indicator whether we are in the istanbul stage.
-	donut    bool // Fork indicated whether Donut has been activated
-	eip2718  bool // Fork indicator whether we are in the eip2718 stage.
-=======
 	istanbul  bool // Fork indicator whether we are in the istanbul stage
 	donut     bool // Fork indicator whether Donut has been activated
 	eHardfork bool // Fork indicator whether E hard fork has been activated
->>>>>>> ae053df9
 }
 
 // TxRelayBackend provides an interface to the mechanism that forwards transacions
@@ -332,11 +326,7 @@
 	next := new(big.Int).Add(head.Number, big.NewInt(1))
 	pool.istanbul = pool.config.IsIstanbul(next)
 	pool.donut = pool.config.IsDonut(next)
-<<<<<<< HEAD
-	pool.eip2718 = pool.config.IsEHardfork(next)
-=======
 	pool.eHardfork = pool.config.IsEHardfork(next)
->>>>>>> ae053df9
 }
 
 // Stop stops the light transaction pool
