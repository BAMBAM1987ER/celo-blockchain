// Copyright 2018 The go-ethereum Authors
// This file is part of the go-ethereum library.
//
// The go-ethereum library is free software: you can redistribute it and/or modify
// it under the terms of the GNU Lesser General Public License as published by
// the Free Software Foundation, either version 3 of the License, or
// (at your option) any later version.
//
// The go-ethereum library is distributed in the hope that it will be useful,
// but WITHOUT ANY WARRANTY; without even the implied warranty of
// MERCHANTABILITY or FITNESS FOR A PARTICULAR PURPOSE. See the
// GNU Lesser General Public License for more details.
//
// You should have received a copy of the GNU Lesser General Public License
// along with the go-ethereum library. If not, see <http://www.gnu.org/licenses/>.

package les

import (
	"crypto/rand"
	"fmt"
	"net"
	"testing"
	"time"

	"github.com/ethereum/go-ethereum/crypto"
	"github.com/ethereum/go-ethereum/eth/downloader"
	"github.com/ethereum/go-ethereum/p2p"
	"github.com/ethereum/go-ethereum/p2p/enode"
)

func TestULCAnnounceThresholdLes2(t *testing.T) { testULCAnnounceThreshold(t, 2) }
func TestULCAnnounceThresholdLes3(t *testing.T) { testULCAnnounceThreshold(t, 3) }

func testULCAnnounceThreshold(t *testing.T, protocol int) {
	// todo figure out why it takes fetcher so longer to fetcher the announced header.
	t.Skip("Sometimes it can failed")
	var cases = []struct {
		height    []int
		threshold int
		expect    uint64
	}{
		{[]int{1}, 100, 1},
		{[]int{0, 0, 0}, 100, 0},
		{[]int{1, 2, 3}, 30, 3},
		{[]int{1, 2, 3}, 60, 2},
		{[]int{3, 2, 1}, 67, 1},
		{[]int{3, 2, 1}, 100, 1},
	}
	for _, testcase := range cases {
		var (
			servers   []*testServer
			teardowns []func()
			nodes     []*enode.Node
			ids       []string
		)
		for i := 0; i < len(testcase.height); i++ {
			s, n, teardown := newTestServerPeer(t, 0, protocol)

			servers = append(servers, s)
			nodes = append(nodes, n)
			teardowns = append(teardowns, teardown)
			ids = append(ids, n.String())
		}
		c, teardown := newTestLightPeer(t, protocol, ids, testcase.threshold)

		// Connect all servers.
		for i := 0; i < len(servers); i++ {
			connect(servers[i].handler, nodes[i].ID(), c.handler, protocol)
		}
		for i := 0; i < len(servers); i++ {
			for j := 0; j < testcase.height[i]; j++ {
				servers[i].backend.Commit()
			}
		}
		time.Sleep(1500 * time.Millisecond) // Ensure the fetcher has done its work.
		head := c.handler.backend.blockchain.CurrentHeader().Number.Uint64()
		if head != testcase.expect {
			t.Fatalf("chain height mismatch, want %d, got %d", testcase.expect, head)
		}

		// Release all servers and client resources.
		teardown()
		for i := 0; i < len(teardowns); i++ {
			teardowns[i]()
		}
	}
}

func connect(server *serverHandler, serverId enode.ID, client *clientHandler, protocol int) (*serverPeer, *clientPeer, error) {
	// Create a message pipe to communicate through
	app, net := p2p.MsgPipe()

	var id enode.ID
	rand.Read(id[:])

	peer1 := newServerPeer(protocol, NetworkId, true, p2p.NewPeer(serverId, "", nil), net) // Mark server as trusted
	peer2 := newClientPeer(protocol, NetworkId, p2p.NewPeer(id, "", nil), app)

	// Start the peerLight on a new thread
	errc1 := make(chan error, 1)
	errc2 := make(chan error, 1)
	go func() {
		select {
		case <-server.closeCh:
			errc1 <- p2p.DiscQuitting
		case errc1 <- server.handle(peer2):
		}
	}()
	go func() {
		select {
		case <-client.closeCh:
			errc1 <- p2p.DiscQuitting
		case errc1 <- client.handle(peer1):
		}
	}()

	select {
	case <-time.After(time.Millisecond * 100):
	case err := <-errc1:
		return nil, nil, fmt.Errorf("peerLight handshake error: %v", err)
	case err := <-errc2:
		return nil, nil, fmt.Errorf("peerFull handshake error: %v", err)
	}
	return peer1, peer2, nil
}

// newTestServerPeer creates server peer.
func newTestServerPeer(t *testing.T, blocks int, protocol int) (*testServer, *enode.Node, func()) {
	s, teardown := newServerEnv(t, blocks, protocol, nil, false, false, 0)
	key, err := crypto.GenerateKey()
	if err != nil {
		t.Fatal("generate key err:", err)
	}
	s.handler.server.privateKey = key
	n := enode.NewV4(&key.PublicKey, net.ParseIP("127.0.0.1"), 35000, 35000)
	return s, n, teardown
}

<<<<<<< HEAD
// newLightPeer creates node with light sync mode
func newLightPeer(t *testing.T, protocol int, ulcServers []string, ulcFraction int) (*testClient, func()) {
	_, c, teardown := newClientServerEnv(t, downloader.LightSync, 0, protocol, nil, ulcServers, ulcFraction, false, false)
=======
// newTestLightPeer creates node with light sync mode
func newTestLightPeer(t *testing.T, protocol int, ulcServers []string, ulcFraction int) (*testClient, func()) {
	_, c, teardown := newClientServerEnv(t, 0, protocol, nil, ulcServers, ulcFraction, false, false)
>>>>>>> 4fabd9cb
	return c, teardown
}<|MERGE_RESOLUTION|>--- conflicted
+++ resolved
@@ -137,14 +137,8 @@
 	return s, n, teardown
 }
 
-<<<<<<< HEAD
-// newLightPeer creates node with light sync mode
-func newLightPeer(t *testing.T, protocol int, ulcServers []string, ulcFraction int) (*testClient, func()) {
-	_, c, teardown := newClientServerEnv(t, downloader.LightSync, 0, protocol, nil, ulcServers, ulcFraction, false, false)
-=======
 // newTestLightPeer creates node with light sync mode
 func newTestLightPeer(t *testing.T, protocol int, ulcServers []string, ulcFraction int) (*testClient, func()) {
-	_, c, teardown := newClientServerEnv(t, 0, protocol, nil, ulcServers, ulcFraction, false, false)
->>>>>>> 4fabd9cb
+	_, c, teardown := newClientServerEnv(t, downloader.LightSync, 0, protocol, nil, ulcServers, ulcFraction, false, false)
 	return c, teardown
 }