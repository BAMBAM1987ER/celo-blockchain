--- conflicted
+++ resolved
@@ -143,13 +143,8 @@
 		} else {
 			header := lc.GetHeaderByHash(bhash)
 			state := light.NewState(ctx, header, lc.Odr())
-<<<<<<< HEAD
 			state.SetBalance(bankAddr, math.MaxBig256)
-			msg := callmsg{types.NewMessage(bankAddr, &testContractAddr, 0, new(big.Int), 100000, new(big.Int), nil, nil, data, false)}
-=======
-			state.SetBalance(testBankAddress, math.MaxBig256)
-			msg := callmsg{types.NewMessage(testBankAddress, &testContractAddr, 0, new(big.Int), 100000, new(big.Int), nil, nil, new(big.Int), data, false)}
->>>>>>> 3f005615
+			msg := callmsg{types.NewMessage(bankAddr, &testContractAddr, 0, new(big.Int), 100000, new(big.Int), nil, nil, new(big.Int), data, false)}
 			context := core.NewEVMContext(msg, header, lc, nil)
 			vmenv := vm.NewEVM(context, state, config, vm.Config{})
 			gp := new(core.GasPool).AddGas(math.MaxUint64)
