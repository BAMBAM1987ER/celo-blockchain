// Copyright 2016 The go-ethereum Authors
// This file is part of the go-ethereum library.
//
// The go-ethereum library is free software: you can redistribute it and/or modify
// it under the terms of the GNU Lesser General Public License as published by
// the Free Software Foundation, either version 3 of the License, or
// (at your option) any later version.
//
// The go-ethereum library is distributed in the hope that it will be useful,
// but WITHOUT ANY WARRANTY; without even the implied warranty of
// MERCHANTABILITY or FITNESS FOR A PARTICULAR PURPOSE. See the
// GNU Lesser General Public License for more details.
//
// You should have received a copy of the GNU Lesser General Public License
// along with the go-ethereum library. If not, see <http://www.gnu.org/licenses/>.

package les

import (
	"fmt"
	"math/big"
	"math/rand"
	"sync"
	"time"

<<<<<<< HEAD
	"github.com/celo-org/celo-blockchain/common"
	"github.com/celo-org/celo-blockchain/common/mclock"
	"github.com/celo-org/celo-blockchain/consensus"
	"github.com/celo-org/celo-blockchain/core/rawdb"
	"github.com/celo-org/celo-blockchain/core/types"
	"github.com/celo-org/celo-blockchain/light"
	"github.com/celo-org/celo-blockchain/log"
=======
	"github.com/ethereum/go-ethereum/common"
	"github.com/ethereum/go-ethereum/consensus"
	"github.com/ethereum/go-ethereum/core"
	"github.com/ethereum/go-ethereum/core/rawdb"
	"github.com/ethereum/go-ethereum/core/types"
	"github.com/ethereum/go-ethereum/eth/fetcher"
	"github.com/ethereum/go-ethereum/ethdb"
	"github.com/ethereum/go-ethereum/light"
	"github.com/ethereum/go-ethereum/log"
	"github.com/ethereum/go-ethereum/p2p/enode"
>>>>>>> 28c5a8a5
)

const (
	blockDelayTimeout    = 10 * time.Second       // Timeout for retrieving the headers from the peer
	gatherSlack          = 100 * time.Millisecond // Interval used to collate almost-expired requests
	cachedAnnosThreshold = 64                     // The maximum queued announcements
)

// announce represents an new block announcement from the les server.
type announce struct {
	data   *announceData
	trust  bool
	peerid enode.ID
}

// request represents a record when the header request is sent.
type request struct {
	reqid  uint64
	peerid enode.ID
	sendAt time.Time
	hash   common.Hash
}

// response represents a response packet from network as well as a channel
// to return all un-requested data.
type response struct {
	reqid   uint64
	headers []*types.Header
	peerid  enode.ID
	remain  chan []*types.Header
}

<<<<<<< HEAD
// registerPeer adds a new peer to the fetcher's peer set
func (f *lightFetcher) registerPeer(p *serverPeer) {
	p.lock.Lock()
	p.hasBlock = func(hash common.Hash, number *uint64, hasState bool) bool {
		return f.peerHasBlock(p, hash, number, hasState)
	}
	p.lock.Unlock()
=======
// fetcherPeer holds the fetcher-specific information for each active peer
type fetcherPeer struct {
	latest *announceData // The latest announcement sent from the peer
>>>>>>> 28c5a8a5

	// These following two fields can track the latest announces
	// from the peer with limited size for caching. We hold the
	// assumption that all enqueued announces are td-monotonic.
	announces     map[common.Hash]*announce // Announcement map
	announcesList []common.Hash             // FIFO announces list
}

// addAnno enqueues an new trusted announcement. If the queued announces overflow,
// evict from the oldest.
func (fp *fetcherPeer) addAnno(anno *announce) {
	// Short circuit if the anno already exists. In normal case it should
	// never happen since only monotonic anno is accepted. But the adversary
	// may feed us fake announces with higher td but same hash. In this case,
	// ignore the anno anyway.
	hash := anno.data.Hash
	if _, exist := fp.announces[hash]; exist {
		return
	}
	fp.announces[hash] = anno
	fp.announcesList = append(fp.announcesList, hash)

	// Evict oldest if the announces are oversized.
	if len(fp.announcesList)-cachedAnnosThreshold > 0 {
		for i := 0; i < len(fp.announcesList)-cachedAnnosThreshold; i++ {
			delete(fp.announces, fp.announcesList[i])
		}
		copy(fp.announcesList, fp.announcesList[len(fp.announcesList)-cachedAnnosThreshold:])
		fp.announcesList = fp.announcesList[:cachedAnnosThreshold]
	}
}

// forwardAnno removes all announces from the map with a number lower than
// the provided threshold.
func (fp *fetcherPeer) forwardAnno(td *big.Int) []*announce {
	var (
		cutset  int
		evicted []*announce
	)
	for ; cutset < len(fp.announcesList); cutset++ {
		anno := fp.announces[fp.announcesList[cutset]]
		if anno == nil {
			continue // In theory it should never ever happen
		}
		if anno.data.Td.Cmp(td) > 0 {
			break
		}
		evicted = append(evicted, anno)
		delete(fp.announces, anno.data.Hash)
	}
	if cutset > 0 {
		copy(fp.announcesList, fp.announcesList[cutset:])
		fp.announcesList = fp.announcesList[:len(fp.announcesList)-cutset]
	}
	return evicted
}

<<<<<<< HEAD
// peerHasBlock returns true if we can assume the peer knows the given block
// based on its announcements
func (f *lightFetcher) peerHasBlock(p *serverPeer, hash common.Hash, number *uint64, hasState bool) bool {
	// If number is not provided then we return an optimistic yet possible false positive
	if number == nil {
		return true
	}
	f.lock.Lock()
	defer f.lock.Unlock()

	fp := f.peers[p]
	if fp == nil || fp.root == nil {
		return false
	}

	if hasState {
		if fp.lastAnnounced == nil || fp.lastAnnounced.number > *number+serverStateAvailable {
			return false
		}
	}
=======
// lightFetcher implements retrieval of newly announced headers. It reuses
// the eth.BlockFetcher as the underlying fetcher but adding more additional
// rules: e.g. evict "timeout" peers.
type lightFetcher struct {
	// Various handlers
	ulc     *ulc
	chaindb ethdb.Database
	reqDist *requestDistributor
	peerset *serverPeerSet        // The global peerset of light client which shared by all components
	chain   *light.LightChain     // The local light chain which maintains the canonical header chain.
	fetcher *fetcher.BlockFetcher // The underlying fetcher which takes care block header retrieval.

	// Peerset maintained by fetcher
	plock sync.RWMutex
	peers map[enode.ID]*fetcherPeer

	// Various channels
	announceCh chan *announce
	requestCh  chan *request
	deliverCh  chan *response
	syncDone   chan *types.Header

	closeCh chan struct{}
	wg      sync.WaitGroup
>>>>>>> 28c5a8a5

	// Callback
	synchronise func(peer *serverPeer)

<<<<<<< HEAD
	if *number >= fp.root.number {
		// it is recent enough that if it is known, is should be in the peer's block tree
		return fp.nodeByHash[hash] != nil
	}
	f.chain.LockChain()
	defer f.chain.UnlockChain()
	// if it's older than the peer's block tree root but it's in the same canonical chain
	// as the root, we can still be sure the peer knows it
	//
	// when syncing, just check if it is part of the known chain, there is nothing better we
	// can do since we do not know the most recent block hash yet
	return rawdb.ReadCanonicalHash(f.handler.backend.chainDb, fp.root.number) == fp.root.hash && rawdb.ReadCanonicalHash(f.handler.backend.chainDb, *number) == hash
=======
	// Test fields or hooks
	noAnnounce  bool
	newHeadHook func(*types.Header)
	newAnnounce func(*serverPeer, *announceData)
>>>>>>> 28c5a8a5
}

// newLightFetcher creates a light fetcher instance.
func newLightFetcher(chain *light.LightChain, engine consensus.Engine, peers *serverPeerSet, ulc *ulc, chaindb ethdb.Database, reqDist *requestDistributor, syncFn func(p *serverPeer)) *lightFetcher {
	// Construct the fetcher by offering all necessary APIs
	validator := func(header *types.Header) error {
		// Disable seal verification explicitly if we are running in ulc mode.
		return engine.VerifyHeader(chain, header, ulc == nil)
	}
	heighter := func() uint64 { return chain.CurrentHeader().Number.Uint64() }
	dropper := func(id string) { peers.unregister(id) }
	inserter := func(headers []*types.Header) (int, error) {
		// Disable PoW checking explicitly if we are running in ulc mode.
		checkFreq := 1
		if ulc != nil {
			checkFreq = 0
		}
		return chain.InsertHeaderChain(headers, checkFreq)
	}
	f := &lightFetcher{
		ulc:         ulc,
		peerset:     peers,
		chaindb:     chaindb,
		chain:       chain,
		reqDist:     reqDist,
		fetcher:     fetcher.NewBlockFetcher(true, chain.GetHeaderByHash, nil, validator, nil, heighter, inserter, nil, dropper),
		peers:       make(map[enode.ID]*fetcherPeer),
		synchronise: syncFn,
		announceCh:  make(chan *announce),
		requestCh:   make(chan *request),
		deliverCh:   make(chan *response),
		syncDone:    make(chan *types.Header),
		closeCh:     make(chan struct{}),
	}
	peers.subscribe(f)
	return f
}

func (f *lightFetcher) start() {
	f.wg.Add(1)
	f.fetcher.Start()
	go f.mainloop()
}

<<<<<<< HEAD
// nextRequest selects the peer and announced head to be requested next, amount
// to be downloaded starting from the head backwards is also returned
func (f *lightFetcher) nextRequest() (*distReq, uint64, bool) {
	var (
		bestHash    common.Hash
		bestAmount  uint64
		bestTd      *big.Int
		bestSyncing bool
	)
	bestHash, bestAmount, bestTd, bestSyncing = f.findBestRequest()

	if bestTd == f.maxConfirmedTd {
		return nil, 0, false
	} else {
		log.Trace("nextRequest", "bestTd", bestTd, "f.maxConfirmedTd", f.maxConfirmedTd)
	}

	var rq *distReq
	reqID := genReqID()
	if bestSyncing {
		rq = f.newFetcherDistReqForSync(bestHash)
	} else {
		rq = f.newFetcherDistReq(bestHash, reqID, bestAmount)
	}
	return rq, reqID, bestSyncing
=======
func (f *lightFetcher) stop() {
	close(f.closeCh)
	f.fetcher.Stop()
	f.wg.Wait()
>>>>>>> 28c5a8a5
}

// registerPeer adds an new peer to the fetcher's peer set
func (f *lightFetcher) registerPeer(p *serverPeer) {
	f.plock.Lock()
	defer f.plock.Unlock()

<<<<<<< HEAD
	for p, fp := range f.peers {
		for hash, n := range fp.nodeByHash {
			if f.checkKnownNode(p, n) || n.requested {
				continue
			}
			// if ulc mode is disabled, isTrustedHash returns true
			amount := f.requestAmount(p, n)
			if (bestTd == nil || n.td.Cmp(bestTd) > 0 || (amount < bestAmount && f.handler.syncMode.SyncFullHeaderChain())) && (f.isTrustedHash(hash) || f.maxConfirmedTd.Int64() == 0) {
				bestHash = hash
				bestTd = n.td
				bestAmount = amount
				bestSyncing = fp.bestConfirmed == nil || fp.root == nil || !f.checkKnownNode(p, fp.root)
			}
		}
	}
	return
=======
	f.peers[p.ID()] = &fetcherPeer{announces: make(map[common.Hash]*announce)}
>>>>>>> 28c5a8a5
}

// unregisterPeer removes the specified peer from the fetcher's peer set
func (f *lightFetcher) unregisterPeer(p *serverPeer) {
	f.plock.Lock()
	defer f.plock.Unlock()

	delete(f.peers, p.ID())
}

// peer returns the peer from the fetcher peerset.
func (f *lightFetcher) peer(id enode.ID) *fetcherPeer {
	f.plock.RLock()
	defer f.plock.RUnlock()

	return f.peers[id]
}

<<<<<<< HEAD
// processResponse processes header download request responses, returns true if successful
func (f *lightFetcher) processResponse(req fetchRequest, resp fetchResponse) bool {
	if uint64(len(resp.headers)) != req.amount || resp.headers[0].Hash() != req.hash {
		req.peer.Log().Debug("Response content mismatch", "requested", len(resp.headers), "reqfrom", resp.headers[0], "delivered", req.amount, "delfrom", req.hash)
		return false
	}
	headers := make([]*types.Header, req.amount)
	for i, header := range resp.headers {
		headers[int(req.amount)-1-i] = header
	}
	if _, err := f.chain.InsertHeaderChain(headers, 1, f.handler.syncMode.SyncFullHeaderChain()); err != nil {
		if err == consensus.ErrFutureBlock {
			return true
		}
		log.Debug("Failed to insert header chain", "err", err)
		return false
	}
	tds := make([]*big.Int, len(headers))
	for i, header := range headers {
		td := f.chain.GetTd(header.Hash(), header.Number.Uint64())
		if td == nil {
			log.Debug("Total difficulty not found for header", "index", i+1, "number", header.Number, "hash", header.Hash())
			return false
=======
// forEachPeer iterates the fetcher peerset, abort the iteration if the
// callback returns false.
func (f *lightFetcher) forEachPeer(check func(id enode.ID, p *fetcherPeer) bool) {
	f.plock.RLock()
	defer f.plock.RUnlock()

	for id, peer := range f.peers {
		if !check(id, peer) {
			return
>>>>>>> 28c5a8a5
		}
	}
}

// mainloop is the main event loop of the light fetcher, which is responsible for
// - announcement maintenance(ulc)
//   If we are running in ultra light client mode, then all announcements from
//   the trusted servers are maintained. If the same announcements from trusted
//   servers reach the threshold, then the relevant header is requested for retrieval.
//
// - block header retrieval
//   Whenever we receive announce with higher td compared with local chain, the
//   request will be made for header retrieval.
//
// - re-sync trigger
//   If the local chain lags too much, then the fetcher will enter "synnchronise"
//   mode to retrieve missing headers in batch.
func (f *lightFetcher) mainloop() {
	defer f.wg.Done()

<<<<<<< HEAD
	for p, fp := range f.peers {
		if !f.checkAnnouncedHeaders(fp, headers, tds) {
			p.Log().Debug("Inconsistent announcement")
			go f.handler.removePeer(p.id)
		}
		log.Trace("newHeaders", "fp.confirmedTd", fp.confirmedTd, "maxTd", maxTd)
		if fp.confirmedTd != nil && (maxTd == nil || maxTd.Cmp(fp.confirmedTd) > 0) {
			maxTd = fp.confirmedTd
		}
	}

	if maxTd != nil {
		f.updateMaxConfirmedTd(maxTd)
	} else {
		log.Trace("newHeaders maxTd is nil")
	}
}
=======
	var (
		syncInterval = uint64(1) // Interval used to trigger a light resync.
		syncing      bool        // Indicator whether the client is syncing

		ulc          = f.ulc != nil
		headCh       = make(chan core.ChainHeadEvent, 100)
		fetching     = make(map[uint64]*request)
		requestTimer = time.NewTimer(0)
>>>>>>> 28c5a8a5

		// Local status
		localHead = f.chain.CurrentHeader()
		localTd   = f.chain.GetTd(localHead.Hash(), localHead.Number.Uint64())
	)
	sub := f.chain.SubscribeChainHeadEvent(headCh)
	defer sub.Unsubscribe()

	// reset updates the local status with given header.
	reset := func(header *types.Header) {
		localHead = header
		localTd = f.chain.GetTd(header.Hash(), header.Number.Uint64())
	}
	// trustedHeader returns an indicator whether the header is regarded as
	// trusted. If we are running in the ulc mode, only when we receive enough
	// same announcement from trusted server, the header will be trusted.
	trustedHeader := func(hash common.Hash, number uint64) (bool, []enode.ID) {
		var (
			agreed  []enode.ID
			trusted bool
		)
		f.forEachPeer(func(id enode.ID, p *fetcherPeer) bool {
			if anno := p.announces[hash]; anno != nil && anno.trust && anno.data.Number == number {
				agreed = append(agreed, id)
				if 100*len(agreed)/len(f.ulc.keys) >= f.ulc.fraction {
					trusted = true
					return false // abort iteration
				}
			}
			return true
		})
		return trusted, agreed
	}
	for {
		select {
		case anno := <-f.announceCh:
			peerid, data := anno.peerid, anno.data
			log.Debug("Received new announce", "peer", peerid, "number", data.Number, "hash", data.Hash, "reorg", data.ReorgDepth)

			peer := f.peer(peerid)
			if peer == nil {
				log.Debug("Receive announce from unknown peer", "peer", peerid)
				continue
			}
			// Announced tds should be strictly monotonic, drop the peer if
			// the announce is out-of-order.
			if peer.latest != nil && data.Td.Cmp(peer.latest.Td) <= 0 {
				f.peerset.unregister(peerid.String())
				log.Debug("Non-monotonic td", "peer", peerid, "current", data.Td, "previous", peer.latest.Td)
				continue
			}
<<<<<<< HEAD
		} else {
			header = headers[i]
			td = tds[i]
		}
		log.Trace(fmt.Sprintf("checkAnnouncedHeaders/header %d/%d is %v", i, len(headers), header.Number))
		hash := header.Hash()
		number := header.Number.Uint64()
		if n == nil {
			n = fp.nodeByHash[hash]
		}
		if n != nil {
			if n.td == nil {
				// node was unannounced
				if nn := fp.nodeByHash[hash]; nn != nil {
					// if there was already a node with the same hash, continue there and drop this one
					nn.children = append(nn.children, n.children...)
					n.children = nil
					fp.deleteNode(n)
					n = nn
				} else {
					n.hash = hash
					n.td = td
					log.Debug("checkAnnouncedHeaders setting n.td", "n.td", n.td)
					fp.nodeByHash[hash] = n
=======
			peer.latest = data

			// Filter out any stale announce, the local chain is ahead of announce
			if localTd != nil && data.Td.Cmp(localTd) <= 0 {
				continue
			}
			peer.addAnno(anno)

			// If we are not syncing, try to trigger a single retrieval or re-sync
			if !ulc && !syncing {
				// Two scenarios lead to re-sync:
				// - reorg happens
				// - local chain lags
				// We can't retrieve the parent of the announce by single retrieval
				// in both cases, so resync is necessary.
				if data.Number > localHead.Number.Uint64()+syncInterval || data.ReorgDepth > 0 {
					syncing = true
					go f.startSync(peerid)
					log.Debug("Trigger light sync", "peer", peerid, "local", localHead.Number, "localhash", localHead.Hash(), "remote", data.Number, "remotehash", data.Hash)
					continue
>>>>>>> 28c5a8a5
				}
				f.fetcher.Notify(peerid.String(), data.Hash, data.Number, time.Now(), f.requestHeaderByHash(peerid), nil)
				log.Debug("Trigger header retrieval", "peer", peerid, "number", data.Number, "hash", data.Hash)
			}
<<<<<<< HEAD
			// check if it matches the header
			if n.hash != hash || n.number != number || (n.td.Cmp(td) != 0) {
				// peer has previously made an invalid announcement
				log.Trace("checkAnnouncedHeaders", "hash", hash, "number", number, "td", td, "n.hash", n.hash, "n.number", n.number, "n.td", n.td)
				return false
=======
			// Keep collecting announces from trusted server even we are syncing.
			if ulc && anno.trust {
				// Notify underlying fetcher to retrieve header or trigger a resync if
				// we have receive enough announcements from trusted server.
				trusted, agreed := trustedHeader(data.Hash, data.Number)
				if trusted && !syncing {
					if data.Number > localHead.Number.Uint64()+syncInterval || data.ReorgDepth > 0 {
						syncing = true
						go f.startSync(peerid)
						log.Debug("Trigger trusted light sync", "local", localHead.Number, "localhash", localHead.Hash(), "remote", data.Number, "remotehash", data.Hash)
						continue
					}
					p := agreed[rand.Intn(len(agreed))]
					f.fetcher.Notify(p.String(), data.Hash, data.Number, time.Now(), f.requestHeaderByHash(p), nil)
					log.Debug("Trigger trusted header retrieval", "number", data.Number, "hash", data.Hash)
				}
>>>>>>> 28c5a8a5
			}

		case req := <-f.requestCh:
			fetching[req.reqid] = req // Tracking all in-flight requests for response latency statistic.
			if len(fetching) == 1 {
				f.rescheduleTimer(fetching, requestTimer)
			}

		case <-requestTimer.C:
			for reqid, request := range fetching {
				if time.Since(request.sendAt) > blockDelayTimeout-gatherSlack {
					delete(fetching, reqid)
					f.peerset.unregister(request.peerid.String())
					log.Debug("Request timeout", "peer", request.peerid, "reqid", reqid)
				}
			}
			f.rescheduleTimer(fetching, requestTimer)

		case resp := <-f.deliverCh:
			if req := fetching[resp.reqid]; req != nil {
				delete(fetching, resp.reqid)
				f.rescheduleTimer(fetching, requestTimer)

				// The underlying fetcher does not check the consistency of request and response.
				// The adversary can send the fake announces with invalid hash and number but always
				// delivery some mismatched header. So it can't be punished by the underlying fetcher.
				// We have to add two more rules here to detect.
				if len(resp.headers) != 1 {
					f.peerset.unregister(req.peerid.String())
					log.Debug("Deliver more than requested", "peer", req.peerid, "reqid", req.reqid)
					continue
				}
				if resp.headers[0].Hash() != req.hash {
					f.peerset.unregister(req.peerid.String())
					log.Debug("Deliver invalid header", "peer", req.peerid, "reqid", req.reqid)
					continue
				}
				resp.remain <- f.fetcher.FilterHeaders(resp.peerid.String(), resp.headers, time.Now())
			} else {
				// Discard the entire packet no matter it's a timeout response or unexpected one.
				resp.remain <- resp.headers
			}

		case ev := <-headCh:
			// Short circuit if we are still syncing.
			if syncing {
				continue
			}
			reset(ev.Block.Header())

			// Clean stale announcements from les-servers.
			var droplist []enode.ID
			f.forEachPeer(func(id enode.ID, p *fetcherPeer) bool {
				removed := p.forwardAnno(localTd)
				for _, anno := range removed {
					if header := f.chain.GetHeaderByHash(anno.data.Hash); header != nil {
						if header.Number.Uint64() != anno.data.Number {
							droplist = append(droplist, id)
							break
						}
						// In theory td should exists.
						td := f.chain.GetTd(anno.data.Hash, anno.data.Number)
						if td != nil && td.Cmp(anno.data.Td) != 0 {
							droplist = append(droplist, id)
							break
						}
					}
				}
				return true
			})
			for _, id := range droplist {
				f.peerset.unregister(id.String())
				log.Debug("Kicked out peer for invalid announcement")
			}
			if f.newHeadHook != nil {
				f.newHeadHook(localHead)
			}

		case origin := <-f.syncDone:
			syncing = false // Reset the status

			// Rewind all untrusted headers for ulc mode.
			if ulc {
				head := f.chain.CurrentHeader()
				ancestor := rawdb.FindCommonAncestor(f.chaindb, origin, head)
				var untrusted []common.Hash
				for head.Number.Cmp(ancestor.Number) > 0 {
					hash, number := head.Hash(), head.Number.Uint64()
					if trusted, _ := trustedHeader(hash, number); trusted {
						break
					}
					untrusted = append(untrusted, hash)
					head = f.chain.GetHeader(head.ParentHash, number-1)
				}
				if len(untrusted) > 0 {
					for i, j := 0, len(untrusted)-1; i < j; i, j = i+1, j-1 {
						untrusted[i], untrusted[j] = untrusted[j], untrusted[i]
					}
					f.chain.Rollback(untrusted)
				}
			}
			// Reset local status.
			reset(f.chain.CurrentHeader())
			if f.newHeadHook != nil {
				f.newHeadHook(localHead)
			}
			log.Debug("light sync finished", "number", localHead.Number, "hash", localHead.Hash())

		case <-f.closeCh:
			return
		}
	}
}

<<<<<<< HEAD
// checkSyncedHeaders updates peer's block tree after synchronisation by marking
// downloaded headers as known. If none of the announced headers are found after
// syncing, the peer is dropped.
func (f *lightFetcher) checkSyncedHeaders(p *serverPeer) {
	fp := f.peers[p]
	if fp == nil {
		p.Log().Debug("Unknown peer to check sync headers")
		return
	}
	var (
		node = fp.lastAnnounced
		td   *big.Int
	)
	if f.handler.ulc != nil {
		// Roll back untrusted blocks
		h, unapproved := f.lastTrustedTreeNode(p)
		f.chain.Rollback(unapproved, f.handler.syncMode.SyncFullHeaderChain())
		node = fp.nodeByHash[h.Hash()]
=======
// announce processes a new announcement message received from a peer.
func (f *lightFetcher) announce(p *serverPeer, head *announceData) {
	if f.newAnnounce != nil {
		f.newAnnounce(p, head)
>>>>>>> 28c5a8a5
	}
	if f.noAnnounce {
		return
	}
	select {
	case f.announceCh <- &announce{peerid: p.ID(), trust: p.trusted, data: head}:
	case <-f.closeCh:
		return
	}
}

// trackRequest sends a reqID to main loop for in-flight request tracking.
func (f *lightFetcher) trackRequest(peerid enode.ID, reqid uint64, hash common.Hash) {
	select {
	case f.requestCh <- &request{reqid: reqid, peerid: peerid, sendAt: time.Now(), hash: hash}:
	case <-f.closeCh:
	}
}

// requestHeaderByHash constructs a header retrieval request and sends it to
// local request distributor.
//
// Note, we rely on the underlying eth/fetcher to retrieve and validate the
// response, so that we have to obey the rule of eth/fetcher which only accepts
// the response from given peer.
func (f *lightFetcher) requestHeaderByHash(peerid enode.ID) func(common.Hash) error {
	return func(hash common.Hash) error {
		req := &distReq{
			getCost: func(dp distPeer) uint64 { return dp.(*serverPeer).getRequestCost(GetBlockHeadersMsg, 1) },
			canSend: func(dp distPeer) bool { return dp.(*serverPeer).ID() == peerid },
			request: func(dp distPeer) func() {
				peer, id := dp.(*serverPeer), genReqID()
				cost := peer.getRequestCost(GetBlockHeadersMsg, 1)
				peer.fcServer.QueuedRequest(id, cost)

				return func() {
					f.trackRequest(peer.ID(), id, hash)
					peer.requestHeadersByHash(id, hash, 1, 0, false)
				}
			},
		}
		f.reqDist.queue(req)
		return nil
	}
}

// requestResync invokes synchronisation callback to start syncing.
func (f *lightFetcher) startSync(id enode.ID) {
	defer func(header *types.Header) {
		f.syncDone <- header
	}(f.chain.CurrentHeader())

	peer := f.peerset.peer(id.String())
	if peer == nil || peer.onlyAnnounce {
		return
	}
	f.synchronise(peer)
}

// deliverHeaders delivers header download request responses for processing
func (f *lightFetcher) deliverHeaders(peer *serverPeer, reqid uint64, headers []*types.Header) []*types.Header {
	remain := make(chan []*types.Header, 1)
	select {
	case f.deliverCh <- &response{reqid: reqid, headers: headers, peerid: peer.ID(), remain: remain}:
	case <-f.closeCh:
		return nil
	}
	return <-remain
}

// rescheduleTimer resets the specified timeout timer to the next request timeout.
func (f *lightFetcher) rescheduleTimer(requests map[uint64]*request, timer *time.Timer) {
	// Short circuit if no inflight requests
	if len(requests) == 0 {
		timer.Stop()
		return
	}
	// Otherwise find the earliest expiring request
	earliest := time.Now()
	for _, req := range requests {
		if earliest.After(req.sendAt) {
			earliest = req.sendAt
		}
	}
	timer.Reset(blockDelayTimeout - time.Since(earliest))
}<|MERGE_RESOLUTION|>--- conflicted
+++ resolved
@@ -17,32 +17,22 @@
 package les
 
 import (
-	"fmt"
 	"math/big"
 	"math/rand"
 	"sync"
 	"time"
 
-<<<<<<< HEAD
 	"github.com/celo-org/celo-blockchain/common"
-	"github.com/celo-org/celo-blockchain/common/mclock"
 	"github.com/celo-org/celo-blockchain/consensus"
+	"github.com/celo-org/celo-blockchain/core"
 	"github.com/celo-org/celo-blockchain/core/rawdb"
 	"github.com/celo-org/celo-blockchain/core/types"
+	"github.com/celo-org/celo-blockchain/eth/downloader"
+	"github.com/celo-org/celo-blockchain/eth/fetcher"
+	"github.com/celo-org/celo-blockchain/ethdb"
 	"github.com/celo-org/celo-blockchain/light"
 	"github.com/celo-org/celo-blockchain/log"
-=======
-	"github.com/ethereum/go-ethereum/common"
-	"github.com/ethereum/go-ethereum/consensus"
-	"github.com/ethereum/go-ethereum/core"
-	"github.com/ethereum/go-ethereum/core/rawdb"
-	"github.com/ethereum/go-ethereum/core/types"
-	"github.com/ethereum/go-ethereum/eth/fetcher"
-	"github.com/ethereum/go-ethereum/ethdb"
-	"github.com/ethereum/go-ethereum/light"
-	"github.com/ethereum/go-ethereum/log"
-	"github.com/ethereum/go-ethereum/p2p/enode"
->>>>>>> 28c5a8a5
+	"github.com/celo-org/celo-blockchain/p2p/enode"
 )
 
 const (
@@ -75,19 +65,9 @@
 	remain  chan []*types.Header
 }
 
-<<<<<<< HEAD
-// registerPeer adds a new peer to the fetcher's peer set
-func (f *lightFetcher) registerPeer(p *serverPeer) {
-	p.lock.Lock()
-	p.hasBlock = func(hash common.Hash, number *uint64, hasState bool) bool {
-		return f.peerHasBlock(p, hash, number, hasState)
-	}
-	p.lock.Unlock()
-=======
 // fetcherPeer holds the fetcher-specific information for each active peer
 type fetcherPeer struct {
 	latest *announceData // The latest announcement sent from the peer
->>>>>>> 28c5a8a5
 
 	// These following two fields can track the latest announces
 	// from the peer with limited size for caching. We hold the
@@ -145,39 +125,18 @@
 	return evicted
 }
 
-<<<<<<< HEAD
-// peerHasBlock returns true if we can assume the peer knows the given block
-// based on its announcements
-func (f *lightFetcher) peerHasBlock(p *serverPeer, hash common.Hash, number *uint64, hasState bool) bool {
-	// If number is not provided then we return an optimistic yet possible false positive
-	if number == nil {
-		return true
-	}
-	f.lock.Lock()
-	defer f.lock.Unlock()
-
-	fp := f.peers[p]
-	if fp == nil || fp.root == nil {
-		return false
-	}
-
-	if hasState {
-		if fp.lastAnnounced == nil || fp.lastAnnounced.number > *number+serverStateAvailable {
-			return false
-		}
-	}
-=======
 // lightFetcher implements retrieval of newly announced headers. It reuses
 // the eth.BlockFetcher as the underlying fetcher but adding more additional
 // rules: e.g. evict "timeout" peers.
 type lightFetcher struct {
 	// Various handlers
-	ulc     *ulc
-	chaindb ethdb.Database
-	reqDist *requestDistributor
-	peerset *serverPeerSet        // The global peerset of light client which shared by all components
-	chain   *light.LightChain     // The local light chain which maintains the canonical header chain.
-	fetcher *fetcher.BlockFetcher // The underlying fetcher which takes care block header retrieval.
+	ulc      *ulc
+	chaindb  ethdb.Database
+	reqDist  *requestDistributor
+	peerset  *serverPeerSet        // The global peerset of light client which shared by all components
+	chain    *light.LightChain     // The local light chain which maintains the canonical header chain.
+	fetcher  *fetcher.BlockFetcher // The underlying fetcher which takes care block header retrieval.
+	syncMode downloader.SyncMode
 
 	// Peerset maintained by fetcher
 	plock sync.RWMutex
@@ -191,34 +150,18 @@
 
 	closeCh chan struct{}
 	wg      sync.WaitGroup
->>>>>>> 28c5a8a5
 
 	// Callback
 	synchronise func(peer *serverPeer)
 
-<<<<<<< HEAD
-	if *number >= fp.root.number {
-		// it is recent enough that if it is known, is should be in the peer's block tree
-		return fp.nodeByHash[hash] != nil
-	}
-	f.chain.LockChain()
-	defer f.chain.UnlockChain()
-	// if it's older than the peer's block tree root but it's in the same canonical chain
-	// as the root, we can still be sure the peer knows it
-	//
-	// when syncing, just check if it is part of the known chain, there is nothing better we
-	// can do since we do not know the most recent block hash yet
-	return rawdb.ReadCanonicalHash(f.handler.backend.chainDb, fp.root.number) == fp.root.hash && rawdb.ReadCanonicalHash(f.handler.backend.chainDb, *number) == hash
-=======
 	// Test fields or hooks
 	noAnnounce  bool
 	newHeadHook func(*types.Header)
 	newAnnounce func(*serverPeer, *announceData)
->>>>>>> 28c5a8a5
 }
 
 // newLightFetcher creates a light fetcher instance.
-func newLightFetcher(chain *light.LightChain, engine consensus.Engine, peers *serverPeerSet, ulc *ulc, chaindb ethdb.Database, reqDist *requestDistributor, syncFn func(p *serverPeer)) *lightFetcher {
+func newLightFetcher(chain *light.LightChain, engine consensus.Engine, peers *serverPeerSet, ulc *ulc, chaindb ethdb.Database, reqDist *requestDistributor, syncFn func(p *serverPeer), syncMode downloader.SyncMode) *lightFetcher {
 	// Construct the fetcher by offering all necessary APIs
 	validator := func(header *types.Header) error {
 		// Disable seal verification explicitly if we are running in ulc mode.
@@ -232,7 +175,11 @@
 		if ulc != nil {
 			checkFreq = 0
 		}
-		return chain.InsertHeaderChain(headers, checkFreq)
+		i, err := chain.InsertHeaderChain(headers, checkFreq, syncMode.SyncFullHeaderChain())
+		if err == consensus.ErrFutureBlock {
+			return i, nil
+		}
+		return i, err
 	}
 	f := &lightFetcher{
 		ulc:         ulc,
@@ -243,6 +190,7 @@
 		fetcher:     fetcher.NewBlockFetcher(true, chain.GetHeaderByHash, nil, validator, nil, heighter, inserter, nil, dropper),
 		peers:       make(map[enode.ID]*fetcherPeer),
 		synchronise: syncFn,
+		syncMode:    syncMode,
 		announceCh:  make(chan *announce),
 		requestCh:   make(chan *request),
 		deliverCh:   make(chan *response),
@@ -259,38 +207,10 @@
 	go f.mainloop()
 }
 
-<<<<<<< HEAD
-// nextRequest selects the peer and announced head to be requested next, amount
-// to be downloaded starting from the head backwards is also returned
-func (f *lightFetcher) nextRequest() (*distReq, uint64, bool) {
-	var (
-		bestHash    common.Hash
-		bestAmount  uint64
-		bestTd      *big.Int
-		bestSyncing bool
-	)
-	bestHash, bestAmount, bestTd, bestSyncing = f.findBestRequest()
-
-	if bestTd == f.maxConfirmedTd {
-		return nil, 0, false
-	} else {
-		log.Trace("nextRequest", "bestTd", bestTd, "f.maxConfirmedTd", f.maxConfirmedTd)
-	}
-
-	var rq *distReq
-	reqID := genReqID()
-	if bestSyncing {
-		rq = f.newFetcherDistReqForSync(bestHash)
-	} else {
-		rq = f.newFetcherDistReq(bestHash, reqID, bestAmount)
-	}
-	return rq, reqID, bestSyncing
-=======
 func (f *lightFetcher) stop() {
 	close(f.closeCh)
 	f.fetcher.Stop()
 	f.wg.Wait()
->>>>>>> 28c5a8a5
 }
 
 // registerPeer adds an new peer to the fetcher's peer set
@@ -298,26 +218,7 @@
 	f.plock.Lock()
 	defer f.plock.Unlock()
 
-<<<<<<< HEAD
-	for p, fp := range f.peers {
-		for hash, n := range fp.nodeByHash {
-			if f.checkKnownNode(p, n) || n.requested {
-				continue
-			}
-			// if ulc mode is disabled, isTrustedHash returns true
-			amount := f.requestAmount(p, n)
-			if (bestTd == nil || n.td.Cmp(bestTd) > 0 || (amount < bestAmount && f.handler.syncMode.SyncFullHeaderChain())) && (f.isTrustedHash(hash) || f.maxConfirmedTd.Int64() == 0) {
-				bestHash = hash
-				bestTd = n.td
-				bestAmount = amount
-				bestSyncing = fp.bestConfirmed == nil || fp.root == nil || !f.checkKnownNode(p, fp.root)
-			}
-		}
-	}
-	return
-=======
 	f.peers[p.ID()] = &fetcherPeer{announces: make(map[common.Hash]*announce)}
->>>>>>> 28c5a8a5
 }
 
 // unregisterPeer removes the specified peer from the fetcher's peer set
@@ -336,31 +237,6 @@
 	return f.peers[id]
 }
 
-<<<<<<< HEAD
-// processResponse processes header download request responses, returns true if successful
-func (f *lightFetcher) processResponse(req fetchRequest, resp fetchResponse) bool {
-	if uint64(len(resp.headers)) != req.amount || resp.headers[0].Hash() != req.hash {
-		req.peer.Log().Debug("Response content mismatch", "requested", len(resp.headers), "reqfrom", resp.headers[0], "delivered", req.amount, "delfrom", req.hash)
-		return false
-	}
-	headers := make([]*types.Header, req.amount)
-	for i, header := range resp.headers {
-		headers[int(req.amount)-1-i] = header
-	}
-	if _, err := f.chain.InsertHeaderChain(headers, 1, f.handler.syncMode.SyncFullHeaderChain()); err != nil {
-		if err == consensus.ErrFutureBlock {
-			return true
-		}
-		log.Debug("Failed to insert header chain", "err", err)
-		return false
-	}
-	tds := make([]*big.Int, len(headers))
-	for i, header := range headers {
-		td := f.chain.GetTd(header.Hash(), header.Number.Uint64())
-		if td == nil {
-			log.Debug("Total difficulty not found for header", "index", i+1, "number", header.Number, "hash", header.Hash())
-			return false
-=======
 // forEachPeer iterates the fetcher peerset, abort the iteration if the
 // callback returns false.
 func (f *lightFetcher) forEachPeer(check func(id enode.ID, p *fetcherPeer) bool) {
@@ -370,7 +246,6 @@
 	for id, peer := range f.peers {
 		if !check(id, peer) {
 			return
->>>>>>> 28c5a8a5
 		}
 	}
 }
@@ -391,25 +266,6 @@
 func (f *lightFetcher) mainloop() {
 	defer f.wg.Done()
 
-<<<<<<< HEAD
-	for p, fp := range f.peers {
-		if !f.checkAnnouncedHeaders(fp, headers, tds) {
-			p.Log().Debug("Inconsistent announcement")
-			go f.handler.removePeer(p.id)
-		}
-		log.Trace("newHeaders", "fp.confirmedTd", fp.confirmedTd, "maxTd", maxTd)
-		if fp.confirmedTd != nil && (maxTd == nil || maxTd.Cmp(fp.confirmedTd) > 0) {
-			maxTd = fp.confirmedTd
-		}
-	}
-
-	if maxTd != nil {
-		f.updateMaxConfirmedTd(maxTd)
-	} else {
-		log.Trace("newHeaders maxTd is nil")
-	}
-}
-=======
 	var (
 		syncInterval = uint64(1) // Interval used to trigger a light resync.
 		syncing      bool        // Indicator whether the client is syncing
@@ -418,7 +274,6 @@
 		headCh       = make(chan core.ChainHeadEvent, 100)
 		fetching     = make(map[uint64]*request)
 		requestTimer = time.NewTimer(0)
->>>>>>> 28c5a8a5
 
 		// Local status
 		localHead = f.chain.CurrentHeader()
@@ -470,32 +325,6 @@
 				log.Debug("Non-monotonic td", "peer", peerid, "current", data.Td, "previous", peer.latest.Td)
 				continue
 			}
-<<<<<<< HEAD
-		} else {
-			header = headers[i]
-			td = tds[i]
-		}
-		log.Trace(fmt.Sprintf("checkAnnouncedHeaders/header %d/%d is %v", i, len(headers), header.Number))
-		hash := header.Hash()
-		number := header.Number.Uint64()
-		if n == nil {
-			n = fp.nodeByHash[hash]
-		}
-		if n != nil {
-			if n.td == nil {
-				// node was unannounced
-				if nn := fp.nodeByHash[hash]; nn != nil {
-					// if there was already a node with the same hash, continue there and drop this one
-					nn.children = append(nn.children, n.children...)
-					n.children = nil
-					fp.deleteNode(n)
-					n = nn
-				} else {
-					n.hash = hash
-					n.td = td
-					log.Debug("checkAnnouncedHeaders setting n.td", "n.td", n.td)
-					fp.nodeByHash[hash] = n
-=======
 			peer.latest = data
 
 			// Filter out any stale announce, the local chain is ahead of announce
@@ -516,18 +345,10 @@
 					go f.startSync(peerid)
 					log.Debug("Trigger light sync", "peer", peerid, "local", localHead.Number, "localhash", localHead.Hash(), "remote", data.Number, "remotehash", data.Hash)
 					continue
->>>>>>> 28c5a8a5
 				}
 				f.fetcher.Notify(peerid.String(), data.Hash, data.Number, time.Now(), f.requestHeaderByHash(peerid), nil)
 				log.Debug("Trigger header retrieval", "peer", peerid, "number", data.Number, "hash", data.Hash)
 			}
-<<<<<<< HEAD
-			// check if it matches the header
-			if n.hash != hash || n.number != number || (n.td.Cmp(td) != 0) {
-				// peer has previously made an invalid announcement
-				log.Trace("checkAnnouncedHeaders", "hash", hash, "number", number, "td", td, "n.hash", n.hash, "n.number", n.number, "n.td", n.td)
-				return false
-=======
 			// Keep collecting announces from trusted server even we are syncing.
 			if ulc && anno.trust {
 				// Notify underlying fetcher to retrieve header or trigger a resync if
@@ -544,7 +365,6 @@
 					f.fetcher.Notify(p.String(), data.Hash, data.Number, time.Now(), f.requestHeaderByHash(p), nil)
 					log.Debug("Trigger trusted header retrieval", "number", data.Number, "hash", data.Hash)
 				}
->>>>>>> 28c5a8a5
 			}
 
 		case req := <-f.requestCh:
@@ -630,20 +450,24 @@
 			if ulc {
 				head := f.chain.CurrentHeader()
 				ancestor := rawdb.FindCommonAncestor(f.chaindb, origin, head)
-				var untrusted []common.Hash
-				for head.Number.Cmp(ancestor.Number) > 0 {
-					hash, number := head.Hash(), head.Number.Uint64()
-					if trusted, _ := trustedHeader(hash, number); trusted {
-						break
+				if ancestor != nil {
+					var untrusted []common.Hash
+					for head.Number.Cmp(ancestor.Number) > 0 {
+						hash, number := head.Hash(), head.Number.Uint64()
+						if trusted, _ := trustedHeader(hash, number); trusted {
+							break
+						}
+						untrusted = append(untrusted, hash)
+						head = f.chain.GetHeader(head.ParentHash, number-1)
 					}
-					untrusted = append(untrusted, hash)
-					head = f.chain.GetHeader(head.ParentHash, number-1)
-				}
-				if len(untrusted) > 0 {
-					for i, j := 0, len(untrusted)-1; i < j; i, j = i+1, j-1 {
-						untrusted[i], untrusted[j] = untrusted[j], untrusted[i]
+					if len(untrusted) > 0 {
+						for i, j := 0, len(untrusted)-1; i < j; i, j = i+1, j-1 {
+							untrusted[i], untrusted[j] = untrusted[j], untrusted[i]
+						}
+						f.chain.Rollback(untrusted, f.syncMode.SyncFullHeaderChain())
 					}
-					f.chain.Rollback(untrusted)
+				} else {
+					log.Error("Common ancestor of origin header and current header is nil", "origin hash", origin.Hash(), "current header hash", head.Hash())
 				}
 			}
 			// Reset local status.
@@ -659,31 +483,10 @@
 	}
 }
 
-<<<<<<< HEAD
-// checkSyncedHeaders updates peer's block tree after synchronisation by marking
-// downloaded headers as known. If none of the announced headers are found after
-// syncing, the peer is dropped.
-func (f *lightFetcher) checkSyncedHeaders(p *serverPeer) {
-	fp := f.peers[p]
-	if fp == nil {
-		p.Log().Debug("Unknown peer to check sync headers")
-		return
-	}
-	var (
-		node = fp.lastAnnounced
-		td   *big.Int
-	)
-	if f.handler.ulc != nil {
-		// Roll back untrusted blocks
-		h, unapproved := f.lastTrustedTreeNode(p)
-		f.chain.Rollback(unapproved, f.handler.syncMode.SyncFullHeaderChain())
-		node = fp.nodeByHash[h.Hash()]
-=======
 // announce processes a new announcement message received from a peer.
 func (f *lightFetcher) announce(p *serverPeer, head *announceData) {
 	if f.newAnnounce != nil {
 		f.newAnnounce(p, head)
->>>>>>> 28c5a8a5
 	}
 	if f.noAnnounce {
 		return
