// Copyright 2016 The go-ethereum Authors
// This file is part of the go-ethereum library.
//
// The go-ethereum library is free software: you can redistribute it and/or modify
// it under the terms of the GNU Lesser General Public License as published by
// the Free Software Foundation, either version 3 of the License, or
// (at your option) any later version.
//
// The go-ethereum library is distributed in the hope that it will be useful,
// but WITHOUT ANY WARRANTY; without even the implied warranty of
// MERCHANTABILITY or FITNESS FOR A PARTICULAR PURPOSE. See the
// GNU Lesser General Public License for more details.
//
// You should have received a copy of the GNU Lesser General Public License
// along with the go-ethereum library. If not, see <http://www.gnu.org/licenses/>.

package les

import (
	"context"
	"errors"
	"time"

	"github.com/ethereum/go-ethereum/common"
	"github.com/ethereum/go-ethereum/core/rawdb"
	"github.com/ethereum/go-ethereum/eth/downloader"
	"github.com/ethereum/go-ethereum/light"
	"github.com/ethereum/go-ethereum/log"
<<<<<<< HEAD
=======
)

var errInvalidCheckpoint = errors.New("invalid advertised checkpoint")

const (
	// lightSync starts syncing from the current highest block.
	// If the chain is empty, syncing the entire header chain.
	lightSync = iota

	// legacyCheckpointSync starts syncing from a hardcoded checkpoint.
	legacyCheckpointSync

	// checkpointSync starts syncing from a checkpoint signed by trusted
	// signer or hardcoded checkpoint for compatibility.
	checkpointSync
>>>>>>> e76047e9
)

// syncer is responsible for periodically synchronising with the network, both
// downloading hashes and blocks as well as handling the announcement handler.
func (pm *ProtocolManager) syncer() {
	// Start and ensure cleanup of sync mechanisms
	//pm.fetcher.Start()
	//defer pm.fetcher.Stop()
	defer pm.downloader.Terminate()

	// Wait for different events to fire synchronisation operations
	//forceSync := time.Tick(forceSyncCycle)
	for {
		select {
		case <-pm.newPeerCh:
			/*			// Make sure we have peers to select from, then sync
						if pm.peers.Len() < minDesiredPeerCount {
							break
						}
						go pm.synchronise(pm.peers.BestPeer())
			*/
		/*case <-forceSync:
		// Force a sync even if not enough peers are present
		go pm.synchronise(pm.peers.BestPeer())
		*/
		case <-pm.noMorePeers:
			return
		}
	}
}

<<<<<<< HEAD
func (pm *ProtocolManager) needToSync(peerHead blockInfo, mode downloader.SyncMode) bool {
	head := pm.blockchain.CurrentHeader()
	if !mode.SyncFullHeaderChain() {
		// This is true only for the lightest sync mode.
		// In the lightest mode used for IBFT, each block has a difficulty of 1, so, block number
		// corresponds to the difficulty level.
		currentHead := head.Number.Uint64()
		log.Debug("needToSync", "currentHead", currentHead, "peerHead", peerHead.Number)
		return peerHead.Number > currentHead
	} else {
		currentTd := rawdb.ReadTd(pm.chainDb, head.Hash(), head.Number.Uint64())
		log.Debug("needToSync", "currentTd", currentTd, "peerHead.Td", peerHead.Td)
		return currentTd != nil && peerHead.Td.Cmp(currentTd) > 0
	}
}

// synchronise tries to sync up our local block chain with a remote peer.
func (pm *ProtocolManager) synchronise(peer *peer, mode downloader.SyncMode) {
	// Short circuit if no peers are available
=======
// validateCheckpoint verifies the advertised checkpoint by peer is valid or not.
//
// Each network has several hard-coded checkpoint signer addresses. Only the
// checkpoint issued by the specified signer is considered valid.
//
// In addition to the checkpoint registered in the registrar contract, there are
// several legacy hardcoded checkpoints in our codebase. These checkpoints are
// also considered as valid.
func (pm *ProtocolManager) validateCheckpoint(peer *peer) error {
	ctx, cancel := context.WithTimeout(context.Background(), time.Second*10)
	defer cancel()

	// Fetch the block header corresponding to the checkpoint registration.
	cp := peer.checkpoint
	header, err := light.GetUntrustedHeaderByNumber(ctx, pm.odr, peer.checkpointNumber, peer.id)
	if err != nil {
		return err
	}
	// Fetch block logs associated with the block header.
	logs, err := light.GetUntrustedBlockLogs(ctx, pm.odr, header)
	if err != nil {
		return err
	}
	events := pm.reg.contract.LookupCheckpointEvents(logs, cp.SectionIndex, cp.Hash())
	if len(events) == 0 {
		return errInvalidCheckpoint
	}
	var (
		index      = events[0].Index
		hash       = events[0].CheckpointHash
		signatures [][]byte
	)
	for _, event := range events {
		signatures = append(signatures, append(event.R[:], append(event.S[:], event.V)...))
	}
	valid, signers := pm.reg.verifySigners(index, hash, signatures)
	if !valid {
		return errInvalidCheckpoint
	}
	log.Warn("Verified advertised checkpoint", "peer", peer.id, "signers", len(signers))
	return nil
}

// synchronise tries to sync up our local chain with a remote peer.
func (pm *ProtocolManager) synchronise(peer *peer) {
	// Short circuit if the peer is nil.
>>>>>>> e76047e9
	if peer == nil {
		log.Debug("Synchronise no peer available")
		return
	}
	// Make sure the peer's TD is higher than our own.
<<<<<<< HEAD
	if !pm.needToSync(peer.headBlockInfo(), mode) {
		log.Debug("synchronise no need to sync")
=======
	latest := pm.blockchain.CurrentHeader()
	currentTd := rawdb.ReadTd(pm.chainDb, latest.Hash(), latest.Number.Uint64())
	if currentTd != nil && peer.headBlockInfo().Td.Cmp(currentTd) < 0 {
>>>>>>> e76047e9
		return
	}
	// Recap the checkpoint.
	//
	// The light client may be connected to several different versions of the server.
	// (1) Old version server which can not provide stable checkpoint in the handshake packet.
	//     => Use hardcoded checkpoint or empty checkpoint
	// (2) New version server but simple checkpoint syncing is not enabled(e.g. mainnet, new testnet or private network)
	//     => Use hardcoded checkpoint or empty checkpoint
	// (3) New version server but the provided stable checkpoint is even lower than the hardcoded one.
	//     => Use hardcoded checkpoint
	// (4) New version server with valid and higher stable checkpoint
	//     => Use provided checkpoint
	var checkpoint = &peer.checkpoint
	var hardcoded bool
	if pm.checkpoint != nil && pm.checkpoint.SectionIndex >= peer.checkpoint.SectionIndex {
		checkpoint = pm.checkpoint // Use the hardcoded one.
		hardcoded = true
	}
	// Determine whether we should run checkpoint syncing or normal light syncing.
	//
	// Here has four situations that we will disable the checkpoint syncing:
	//
	// 1. The checkpoint is empty
	// 2. The latest head block of the local chain is above the checkpoint.
	// 3. The checkpoint is hardcoded(recap with local hardcoded checkpoint)
	// 4. For some networks the checkpoint syncing is not activated.
	mode := checkpointSync
	switch {
	case checkpoint.Empty():
		mode = lightSync
		log.Debug("Disable checkpoint syncing", "reason", "empty checkpoint")
	case latest.Number.Uint64() >= (checkpoint.SectionIndex+1)*pm.iConfig.ChtSize-1:
		mode = lightSync
		log.Debug("Disable checkpoint syncing", "reason", "local chain beyond the checkpoint")
	case hardcoded:
		mode = legacyCheckpointSync
		log.Debug("Disable checkpoint syncing", "reason", "checkpoint is hardcoded")
	case pm.reg == nil || !pm.reg.isRunning():
		mode = legacyCheckpointSync
		log.Debug("Disable checkpoint syncing", "reason", "checkpoint syncing is not activated")
	}
	// Notify testing framework if syncing has completed(for testing purpose).
	defer func() {
		if pm.reg != nil && pm.reg.syncDoneHook != nil {
			pm.reg.syncDoneHook()
		}
	}()
	start := time.Now()
	if mode == checkpointSync || mode == legacyCheckpointSync {
		// Validate the advertised checkpoint
		if mode == legacyCheckpointSync {
			checkpoint = pm.checkpoint
		} else if mode == checkpointSync {
			if err := pm.validateCheckpoint(peer); err != nil {
				log.Debug("Failed to validate checkpoint", "reason", err)
				pm.removePeer(peer.id)
				return
			}
			pm.blockchain.(*light.LightChain).AddTrustedCheckpoint(checkpoint)
		}
		log.Debug("Checkpoint syncing start", "peer", peer.id, "checkpoint", checkpoint.SectionIndex)

<<<<<<< HEAD
	ctx, cancel := context.WithTimeout(context.Background(), time.Second*5)
	defer cancel()
	pm.blockchain.(*light.LightChain).SyncCht(ctx)
	pm.downloader.Synchronise(peer.id, peer.Head(), peer.Td(), mode)
=======
		// Fetch the start point block header.
		//
		// For the ethash consensus engine, the start header is the block header
		// of the checkpoint.
		//
		// For the clique consensus engine, the start header is the block header
		// of the latest epoch covered by checkpoint.
		ctx, cancel := context.WithTimeout(context.Background(), time.Second*5)
		defer cancel()
		if !checkpoint.Empty() && !pm.blockchain.(*light.LightChain).SyncCheckpoint(ctx, checkpoint) {
			log.Debug("Sync checkpoint failed")
			pm.removePeer(peer.id)
			return
		}
	}
	// Fetch the remaining block headers based on the current chain header.
	if err := pm.downloader.Synchronise(peer.id, peer.Head(), peer.Td(), downloader.LightSync); err != nil {
		log.Debug("Synchronise failed", "reason", err)
		return
	}
	log.Debug("Synchronise finished", "elapsed", common.PrettyDuration(time.Since(start)))
>>>>>>> e76047e9
}<|MERGE_RESOLUTION|>--- conflicted
+++ resolved
@@ -20,14 +20,12 @@
 	"context"
 	"errors"
 	"time"
-
+	
+	"github.com/ethereum/go-ethereum/eth/downloader"
 	"github.com/ethereum/go-ethereum/common"
 	"github.com/ethereum/go-ethereum/core/rawdb"
-	"github.com/ethereum/go-ethereum/eth/downloader"
 	"github.com/ethereum/go-ethereum/light"
 	"github.com/ethereum/go-ethereum/log"
-<<<<<<< HEAD
-=======
 )
 
 var errInvalidCheckpoint = errors.New("invalid advertised checkpoint")
@@ -43,7 +41,6 @@
 	// checkpointSync starts syncing from a checkpoint signed by trusted
 	// signer or hardcoded checkpoint for compatibility.
 	checkpointSync
->>>>>>> e76047e9
 )
 
 // syncer is responsible for periodically synchronising with the network, both
@@ -75,27 +72,6 @@
 	}
 }
 
-<<<<<<< HEAD
-func (pm *ProtocolManager) needToSync(peerHead blockInfo, mode downloader.SyncMode) bool {
-	head := pm.blockchain.CurrentHeader()
-	if !mode.SyncFullHeaderChain() {
-		// This is true only for the lightest sync mode.
-		// In the lightest mode used for IBFT, each block has a difficulty of 1, so, block number
-		// corresponds to the difficulty level.
-		currentHead := head.Number.Uint64()
-		log.Debug("needToSync", "currentHead", currentHead, "peerHead", peerHead.Number)
-		return peerHead.Number > currentHead
-	} else {
-		currentTd := rawdb.ReadTd(pm.chainDb, head.Hash(), head.Number.Uint64())
-		log.Debug("needToSync", "currentTd", currentTd, "peerHead.Td", peerHead.Td)
-		return currentTd != nil && peerHead.Td.Cmp(currentTd) > 0
-	}
-}
-
-// synchronise tries to sync up our local block chain with a remote peer.
-func (pm *ProtocolManager) synchronise(peer *peer, mode downloader.SyncMode) {
-	// Short circuit if no peers are available
-=======
 // validateCheckpoint verifies the advertised checkpoint by peer is valid or not.
 //
 // Each network has several hard-coded checkpoint signer addresses. Only the
@@ -142,22 +118,27 @@
 // synchronise tries to sync up our local chain with a remote peer.
 func (pm *ProtocolManager) synchronise(peer *peer) {
 	// Short circuit if the peer is nil.
->>>>>>> e76047e9
 	if peer == nil {
 		log.Debug("Synchronise no peer available")
 		return
 	}
-	// Make sure the peer's TD is higher than our own.
-<<<<<<< HEAD
-	if !pm.needToSync(peer.headBlockInfo(), mode) {
-		log.Debug("synchronise no need to sync")
-=======
+
 	latest := pm.blockchain.CurrentHeader()
-	currentTd := rawdb.ReadTd(pm.chainDb, latest.Hash(), latest.Number.Uint64())
-	if currentTd != nil && peer.headBlockInfo().Td.Cmp(currentTd) < 0 {
->>>>>>> e76047e9
-		return
-	}
+
+	if pm.syncMode == downloader.LightestSync {
+		// In the 'lightest' mode used with IBFT, each block has a difficulty of 1, so block number
+		// corresponds to the difficulty level. So make sure peer's block number is greater than our own.
+		if peer.headBlockInfo().Number <= latest.Number.Uint64() {
+			return
+		}
+	}	else {
+		// Make sure the peer's TD is higher than our own.
+		currentTd := rawdb.ReadTd(pm.chainDb, latest.Hash(), latest.Number.Uint64())
+		if currentTd != nil && peer.headBlockInfo().Td.Cmp(currentTd) < 0 {
+			return
+		}
+	}
+
 	// Recap the checkpoint.
 	//
 	// The light client may be connected to several different versions of the server.
@@ -219,12 +200,6 @@
 		}
 		log.Debug("Checkpoint syncing start", "peer", peer.id, "checkpoint", checkpoint.SectionIndex)
 
-<<<<<<< HEAD
-	ctx, cancel := context.WithTimeout(context.Background(), time.Second*5)
-	defer cancel()
-	pm.blockchain.(*light.LightChain).SyncCht(ctx)
-	pm.downloader.Synchronise(peer.id, peer.Head(), peer.Td(), mode)
-=======
 		// Fetch the start point block header.
 		//
 		// For the ethash consensus engine, the start header is the block header
@@ -241,10 +216,9 @@
 		}
 	}
 	// Fetch the remaining block headers based on the current chain header.
-	if err := pm.downloader.Synchronise(peer.id, peer.Head(), peer.Td(), downloader.LightSync); err != nil {
+	if err := pm.downloader.Synchronise(peer.id, peer.Head(), peer.Td(), pm.syncMode); err != nil {
 		log.Debug("Synchronise failed", "reason", err)
 		return
 	}
 	log.Debug("Synchronise finished", "elapsed", common.PrettyDuration(time.Since(start)))
->>>>>>> e76047e9
 }