--- conflicted
+++ resolved
@@ -309,13 +309,14 @@
 		headers := resp.Headers
 		p.fcServer.ReceivedReply(resp.ReqID, resp.BV)
 		p.answeredRequest(resp.ReqID)
-<<<<<<< HEAD
 
 		// Filter out the explicitly requested header by the retriever
 		if h.backend.retriever.requested(resp.ReqID) {
-			contiguousHeaders := h.syncMode != downloader.LightestSync
-			if _, err := h.fetcher.chain.InsertHeaderChain(resp.Headers, 1, contiguousHeaders); err != nil {
-				return err
+			if len(headers) != 0 {
+				contiguousHeaders := h.syncMode != downloader.LightestSync
+				if _, err := h.fetcher.chain.InsertHeaderChain(resp.Headers, 1, contiguousHeaders); err != nil {
+					return err
+				}
 			}
 			deliverMsg = &Msg{
 				MsgType: MsgBlockHeaders,
@@ -329,30 +330,6 @@
 				headers = h.fetcher.deliverHeaders(p, resp.ReqID, resp.Headers)
 			}
 			if len(headers) != 0 || !filter {
-=======
-		// Filter out any explicitly requested headers, deliver the rest to the downloader
-		filter := len(headers) == 1
-		if filter {
-			headers = h.fetcher.deliverHeaders(p, resp.ReqID, resp.Headers)
-		}
-		if len(headers) != 0 || !filter {
-			h.backend.retriever.lock.RLock()
-			headerRequested := h.backend.retriever.sentReqs[resp.ReqID]
-			h.backend.retriever.lock.RUnlock()
-			if headerRequested != nil {
-				if len(headers) != 0 {
-					contiguousHeaders := h.syncMode != downloader.LightestSync
-					if _, err := h.fetcher.chain.InsertHeaderChain(headers, 1, contiguousHeaders); err != nil {
-						return err
-					}
-				}
-				deliverMsg = &Msg{
-					MsgType: MsgBlockHeaders,
-					ReqID:   resp.ReqID,
-					Obj:     headers,
-				}
-			} else {
->>>>>>> 39389604
 				if err := h.downloader.DeliverHeaders(p.id, headers); err != nil {
 					log.Error("Failed to deliver headers", "err", err)
 				}
