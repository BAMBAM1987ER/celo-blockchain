// Copyright 2016 The go-ethereum Authors
// This file is part of the go-ethereum library.
//
// The go-ethereum library is free software: you can redistribute it and/or modify
// it under the terms of the GNU Lesser General Public License as published by
// the Free Software Foundation, either version 3 of the License, or
// (at your option) any later version.
//
// The go-ethereum library is distributed in the hope that it will be useful,
// but WITHOUT ANY WARRANTY; without even the implied warranty of
// MERCHANTABILITY or FITNESS FOR A PARTICULAR PURPOSE. See the
// GNU Lesser General Public License for more details.
//
// You should have received a copy of the GNU Lesser General Public License
// along with the go-ethereum library. If not, see <http://www.gnu.org/licenses/>.

package node

import (
	"os"
	"os/user"
	"path/filepath"
	"runtime"

	"github.com/ethereum/go-ethereum/p2p"
	"github.com/ethereum/go-ethereum/p2p/nat"
	"github.com/ethereum/go-ethereum/rpc"
)

const (
	DefaultHTTPHost    = "localhost" // Default host interface for the HTTP RPC server
	DefaultHTTPPort    = 8545        // Default TCP port for the HTTP RPC server
	DefaultWSHost      = "localhost" // Default host interface for the websocket RPC server
	DefaultWSPort      = 8546        // Default TCP port for the websocket RPC server
	DefaultGraphQLHost = "localhost" // Default host interface for the GraphQL server
	DefaultGraphQLPort = 8547        // Default TCP port for the GraphQL server
)

// DefaultConfig contains reasonable default settings.
var DefaultConfig = Config{
	DataDir:             DefaultDataDir(),
	HTTPPort:            DefaultHTTPPort,
	HTTPModules:         []string{"net", "web3"},
	HTTPVirtualHosts:    []string{"localhost"},
	HTTPTimeouts:        rpc.DefaultHTTPTimeouts,
	WSPort:              DefaultWSPort,
	WSModules:           []string{"net", "web3"},
	GraphQLPort:         DefaultGraphQLPort,
	GraphQLVirtualHosts: []string{"localhost"},
	P2P: p2p.Config{
		ListenAddr: ":30303",
		MaxPeers:   50,
		NAT:        nat.Any(),
	},
}

// DefaultDataDir is the default data directory to use for the databases and other
// persistence requirements.
func DefaultDataDir() string {
	// Try to place the data folder in the user's home dir
	home := homeDir()
	if home != "" {
<<<<<<< HEAD
		if runtime.GOOS == "darwin" {
			return filepath.Join(home, "Library", "Celo")
		} else if runtime.GOOS == "windows" {
			return filepath.Join(home, "AppData", "Roaming", "Celo")
		} else {
			return filepath.Join(home, ".celo")
=======
		switch runtime.GOOS {
		case "darwin":
			return filepath.Join(home, "Library", "Ethereum")
		case "windows":
			// We used to put everything in %HOME%\AppData\Roaming, but this caused
			// problems with non-typical setups. If this fallback location exists and
			// is non-empty, use it, otherwise DTRT and check %LOCALAPPDATA%.
			fallback := filepath.Join(home, "AppData", "Roaming", "Ethereum")
			appdata := windowsAppData()
			if appdata == "" || isNonEmptyDir(fallback) {
				return fallback
			}
			return filepath.Join(appdata, "Ethereum")
		default:
			return filepath.Join(home, ".ethereum")
>>>>>>> e76047e9
		}
	}
	// As we cannot guess a stable location, return empty and handle later
	return ""
}

func windowsAppData() string {
	v := os.Getenv("LOCALAPPDATA")
	if v == "" {
		// Windows XP and below don't have LocalAppData. Crash here because
		// we don't support Windows XP and undefining the variable will cause
		// other issues.
		panic("environment variable LocalAppData is undefined")
	}
	return v
}

func isNonEmptyDir(dir string) bool {
	f, err := os.Open(dir)
	if err != nil {
		return false
	}
	names, _ := f.Readdir(1)
	f.Close()
	return len(names) > 0
}

func homeDir() string {
	if home := os.Getenv("HOME"); home != "" {
		return home
	}
	if usr, err := user.Current(); err == nil {
		return usr.HomeDir
	}
	return ""
}<|MERGE_RESOLUTION|>--- conflicted
+++ resolved
@@ -60,30 +60,21 @@
 	// Try to place the data folder in the user's home dir
 	home := homeDir()
 	if home != "" {
-<<<<<<< HEAD
-		if runtime.GOOS == "darwin" {
-			return filepath.Join(home, "Library", "Celo")
-		} else if runtime.GOOS == "windows" {
-			return filepath.Join(home, "AppData", "Roaming", "Celo")
-		} else {
-			return filepath.Join(home, ".celo")
-=======
 		switch runtime.GOOS {
 		case "darwin":
-			return filepath.Join(home, "Library", "Ethereum")
+			return filepath.Join(home, "Library", "Celo")
 		case "windows":
 			// We used to put everything in %HOME%\AppData\Roaming, but this caused
 			// problems with non-typical setups. If this fallback location exists and
 			// is non-empty, use it, otherwise DTRT and check %LOCALAPPDATA%.
-			fallback := filepath.Join(home, "AppData", "Roaming", "Ethereum")
+			fallback := filepath.Join(home, "AppData", "Roaming", "Celo")
 			appdata := windowsAppData()
 			if appdata == "" || isNonEmptyDir(fallback) {
 				return fallback
 			}
-			return filepath.Join(appdata, "Ethereum")
+			return filepath.Join(appdata, "Celo")
 		default:
-			return filepath.Join(home, ".ethereum")
->>>>>>> e76047e9
+			return filepath.Join(home, ".celo")
 		}
 	}
 	// As we cannot guess a stable location, return empty and handle later
