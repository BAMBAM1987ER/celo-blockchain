#/bin/bash -eu
# Copyright 2020 Google Inc.
#
# Licensed under the Apache License, Version 2.0 (the "License");
# you may not use this file except in compliance with the License.
# You may obtain a copy of the License at
#
#      http://www.apache.org/licenses/LICENSE-2.0
#
# Unless required by applicable law or agreed to in writing, software
# distributed under the License is distributed on an "AS IS" BASIS,
# WITHOUT WARRANTIES OR CONDITIONS OF ANY KIND, either express or implied.
# See the License for the specific language governing permissions and
# limitations under the License.
#
################################################################################

# This file is for integration with Google OSS-Fuzz.
# The following ENV variables are available when executing on OSS-fuzz:
#
# /out/         $OUT    Directory to store build artifacts (fuzz targets, dictionaries, options files, seed corpus archives).
# /src/         $SRC    Directory to checkout source files.
# /work/        $WORK   Directory to store intermediate files.
#
# $CC, $CXX, $CCC       The C and C++ compiler binaries.
# $CFLAGS, $CXXFLAGS    C and C++ compiler flags.
# $LIB_FUZZING_ENGINE   C++ compiler argument to link fuzz target against the prebuilt engine library (e.g. libFuzzer).

# This sets the -coverpgk for the coverage report when the corpus is executed through go test
coverpkg="github.com/ethereum/go-ethereum/..."

function coverbuild {
  path=$1
  function=$2
  fuzzer=$3
  tags=""

  if [[ $#  -eq 4 ]]; then
    tags="-tags $4"
  fi
  cd $path
  fuzzed_package=`pwd | rev | cut -d'/' -f 1 | rev`
  cp $GOPATH/ossfuzz_coverage_runner.go ./"${function,,}"_test.go
  sed -i -e 's/FuzzFunction/'$function'/' ./"${function,,}"_test.go
  sed -i -e 's/mypackagebeingfuzzed/'$fuzzed_package'/' ./"${function,,}"_test.go
  sed -i -e 's/TestFuzzCorpus/Test'$function'Corpus/' ./"${function,,}"_test.go

cat << DOG > $OUT/$fuzzer
#/bin/sh

  cd $OUT/$path
  go test -run Test${function}Corpus -v $tags -coverprofile \$1 -coverpkg $coverpkg

DOG

  chmod +x $OUT/$fuzzer
  #echo "Built script $OUT/$fuzzer"
  #cat $OUT/$fuzzer
  cd -
}

function compile_fuzzer {
<<<<<<< HEAD
  # Inputs:
  # $1: The package to fuzz, within go-ethereum
  # $2: The name of the fuzzing function
  # $3: The name to give to the final fuzzing-binary

  path=$GOPATH/src/github.com/ethereum/go-ethereum/$1
=======
  path=$SRC/celo-blockchain/$1
>>>>>>> e725fb20
  func=$2
  fuzzer=$3

  echo "Building $fuzzer"

  # Do a coverage-build or a regular build
  if [[ $SANITIZER = *coverage* ]]; then
    coverbuild $path $func $fuzzer $coverpkg
  else
    (cd $path && \
        go-fuzz -func $func -o $WORK/$fuzzer.a . && \
        $CXX $CXXFLAGS $LIB_FUZZING_ENGINE $WORK/$fuzzer.a -o $OUT/$fuzzer)
  fi

  ## Check if there exists a seed corpus file
  corpusfile="${path}/testdata/${fuzzer}_seed_corpus.zip"
  if [ -f $corpusfile ]
  then
    cp $corpusfile $OUT/
    echo "Found seed corpus: $corpusfile"
  fi
}

compile_fuzzer tests/fuzzers/bitutil  Fuzz      fuzzBitutilCompress
compile_fuzzer tests/fuzzers/bn256    FuzzAdd   fuzzBn256Add
compile_fuzzer tests/fuzzers/bn256    FuzzMul   fuzzBn256Mul
compile_fuzzer tests/fuzzers/bn256    FuzzPair  fuzzBn256Pair
compile_fuzzer tests/fuzzers/runtime  Fuzz      fuzzVmRuntime
compile_fuzzer tests/fuzzers/keystore   Fuzz fuzzKeystore
compile_fuzzer tests/fuzzers/txfetcher  Fuzz fuzzTxfetcher
compile_fuzzer tests/fuzzers/rlp        Fuzz fuzzRlp
compile_fuzzer tests/fuzzers/trie       Fuzz fuzzTrie
compile_fuzzer tests/fuzzers/stacktrie  Fuzz fuzzStackTrie
compile_fuzzer tests/fuzzers/difficulty Fuzz fuzzDifficulty
compile_fuzzer tests/fuzzers/abi        Fuzz fuzzAbi
compile_fuzzer tests/fuzzers/les        Fuzz fuzzLes
compile_fuzzer tests/fuzzers/secp256k1  Fuzz fuzzSecp256k1
compile_fuzzer tests/fuzzers/vflux      FuzzClientPool fuzzClientPool

compile_fuzzer tests/fuzzers/bls12381  FuzzG1Add fuzz_g1_add
compile_fuzzer tests/fuzzers/bls12381  FuzzG1Mul fuzz_g1_mul
compile_fuzzer tests/fuzzers/bls12381  FuzzG1MultiExp fuzz_g1_multiexp
compile_fuzzer tests/fuzzers/bls12381  FuzzG2Add fuzz_g2_add
compile_fuzzer tests/fuzzers/bls12381  FuzzG2Mul fuzz_g2_mul
compile_fuzzer tests/fuzzers/bls12381  FuzzG2MultiExp fuzz_g2_multiexp
compile_fuzzer tests/fuzzers/bls12381  FuzzPairing fuzz_pairing
compile_fuzzer tests/fuzzers/bls12381  FuzzMapG1 fuzz_map_g1
compile_fuzzer tests/fuzzers/bls12381  FuzzMapG2 fuzz_map_g2

compile_fuzzer tests/fuzzers/bls12381  FuzzCrossG1Add fuzz_cross_g1_add
compile_fuzzer tests/fuzzers/bls12381  FuzzCrossG1MultiExp fuzz_cross_g1_multiexp
compile_fuzzer tests/fuzzers/bls12381  FuzzCrossG2Add fuzz_cross_g2_add
compile_fuzzer tests/fuzzers/bls12381  FuzzCrossPairing fuzz_cross_pairing

#TODO: move this to tests/fuzzers, if possible
compile_fuzzer crypto/blake2b  Fuzz      fuzzBlake2b<|MERGE_RESOLUTION|>--- conflicted
+++ resolved
@@ -60,16 +60,7 @@
 }
 
 function compile_fuzzer {
-<<<<<<< HEAD
-  # Inputs:
-  # $1: The package to fuzz, within go-ethereum
-  # $2: The name of the fuzzing function
-  # $3: The name to give to the final fuzzing-binary
-
-  path=$GOPATH/src/github.com/ethereum/go-ethereum/$1
-=======
   path=$SRC/celo-blockchain/$1
->>>>>>> e725fb20
   func=$2
   fuzzer=$3
 
