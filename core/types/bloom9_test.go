// Copyright 2014 The go-ethereum Authors
// This file is part of the go-ethereum library.
//
// The go-ethereum library is free software: you can redistribute it and/or modify
// it under the terms of the GNU Lesser General Public License as published by
// the Free Software Foundation, either version 3 of the License, or
// (at your option) any later version.
//
// The go-ethereum library is distributed in the hope that it will be useful,
// but WITHOUT ANY WARRANTY; without even the implied warranty of
// MERCHANTABILITY or FITNESS FOR A PARTICULAR PURPOSE. See the
// GNU Lesser General Public License for more details.
//
// You should have received a copy of the GNU Lesser General Public License
// along with the go-ethereum library. If not, see <http://www.gnu.org/licenses/>.

package types

import (
	"fmt"
	"math/big"
	"testing"

	"github.com/ethereum/go-ethereum/common"
	"github.com/ethereum/go-ethereum/crypto"
)

func TestBloom(t *testing.T) {
	positive := []string{
		"testtest",
		"test",
		"hallo",
		"other",
	}
	negative := []string{
		"tes",
		"lo",
	}

	var bloom Bloom
	for _, data := range positive {
		bloom.Add([]byte(data))
	}

	for _, data := range positive {
		if !bloom.Test([]byte(data)) {
			t.Error("expected", data, "to test true")
		}
	}
	for _, data := range negative {
		if bloom.Test([]byte(data)) {
			t.Error("did not expect", data, "to test true")
		}
	}
}

<<<<<<< HEAD
/*
import (
	"testing"

	"github.com/celo-org/celo-blockchain/core/state"
)
=======
// TestBloomExtensively does some more thorough tests
func TestBloomExtensively(t *testing.T) {
	var exp = common.HexToHash("c8d3ca65cdb4874300a9e39475508f23ed6da09fdbc487f89a2dcf50b09eb263")
	var b Bloom
	// Add 100 "random" things
	for i := 0; i < 100; i++ {
		data := fmt.Sprintf("xxxxxxxxxx data %d yyyyyyyyyyyyyy", i)
		b.Add([]byte(data))
		//b.Add(new(big.Int).SetBytes([]byte(data)))
	}
	got := crypto.Keccak256Hash(b.Bytes())
	if got != exp {
		t.Errorf("Got %x, exp %x", got, exp)
	}
	var b2 Bloom
	b2.SetBytes(b.Bytes())
	got2 := crypto.Keccak256Hash(b2.Bytes())
	if got != got2 {
		t.Errorf("Got %x, exp %x", got, got2)
	}
}
>>>>>>> e7872729

func BenchmarkBloom9(b *testing.B) {
	test := []byte("testestestest")
	for i := 0; i < b.N; i++ {
		Bloom9(test)
	}
}

func BenchmarkBloom9Lookup(b *testing.B) {
	toTest := []byte("testtest")
	bloom := new(Bloom)
	for i := 0; i < b.N; i++ {
		bloom.Test(toTest)
	}
}

func BenchmarkCreateBloom(b *testing.B) {

	var txs = Transactions{
		NewContractCreation(1, big.NewInt(1), 1, big.NewInt(1), nil),
		NewTransaction(2, common.HexToAddress("0x2"), big.NewInt(2), 2, big.NewInt(2), nil),
	}
	var rSmall = Receipts{
		&Receipt{
			Status:            ReceiptStatusFailed,
			CumulativeGasUsed: 1,
			Logs: []*Log{
				{Address: common.BytesToAddress([]byte{0x11})},
				{Address: common.BytesToAddress([]byte{0x01, 0x11})},
			},
			TxHash:          txs[0].Hash(),
			ContractAddress: common.BytesToAddress([]byte{0x01, 0x11, 0x11}),
			GasUsed:         1,
		},
		&Receipt{
			PostState:         common.Hash{2}.Bytes(),
			CumulativeGasUsed: 3,
			Logs: []*Log{
				{Address: common.BytesToAddress([]byte{0x22})},
				{Address: common.BytesToAddress([]byte{0x02, 0x22})},
			},
			TxHash:          txs[1].Hash(),
			ContractAddress: common.BytesToAddress([]byte{0x02, 0x22, 0x22}),
			GasUsed:         2,
		},
	}

	var rLarge = make(Receipts, 200)
	// Fill it with 200 receipts x 2 logs
	for i := 0; i < 200; i += 2 {
		copy(rLarge[i:], rSmall)
	}
	b.Run("small", func(b *testing.B) {
		b.ReportAllocs()
		var bl Bloom
		for i := 0; i < b.N; i++ {
			bl = CreateBloom(rSmall)
		}
		b.StopTimer()
		var exp = common.HexToHash("c384c56ece49458a427c67b90fefe979ebf7104795be65dc398b280f24104949")
		got := crypto.Keccak256Hash(bl.Bytes())
		if got != exp {
			b.Errorf("Got %x, exp %x", got, exp)
		}
	})
	b.Run("large", func(b *testing.B) {
		b.ReportAllocs()
		var bl Bloom
		for i := 0; i < b.N; i++ {
			bl = CreateBloom(rLarge)
		}
		b.StopTimer()
		var exp = common.HexToHash("c384c56ece49458a427c67b90fefe979ebf7104795be65dc398b280f24104949")
		got := crypto.Keccak256Hash(bl.Bytes())
		if got != exp {
			b.Errorf("Got %x, exp %x", got, exp)
		}
	})
}<|MERGE_RESOLUTION|>--- conflicted
+++ resolved
@@ -21,8 +21,8 @@
 	"math/big"
 	"testing"
 
-	"github.com/ethereum/go-ethereum/common"
-	"github.com/ethereum/go-ethereum/crypto"
+	"github.com/celo-org/celo-blockchain/common"
+	"github.com/celo-org/celo-blockchain/crypto"
 )
 
 func TestBloom(t *testing.T) {
@@ -54,14 +54,6 @@
 	}
 }
 
-<<<<<<< HEAD
-/*
-import (
-	"testing"
-
-	"github.com/celo-org/celo-blockchain/core/state"
-)
-=======
 // TestBloomExtensively does some more thorough tests
 func TestBloomExtensively(t *testing.T) {
 	var exp = common.HexToHash("c8d3ca65cdb4874300a9e39475508f23ed6da09fdbc487f89a2dcf50b09eb263")
@@ -83,7 +75,6 @@
 		t.Errorf("Got %x, exp %x", got, got2)
 	}
 }
->>>>>>> e7872729
 
 func BenchmarkBloom9(b *testing.B) {
 	test := []byte("testestestest")
