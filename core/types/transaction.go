// Copyright 2014 The go-ethereum Authors
// This file is part of the go-ethereum library.
//
// The go-ethereum library is free software: you can redistribute it and/or modify
// it under the terms of the GNU Lesser General Public License as published by
// the Free Software Foundation, either version 3 of the License, or
// (at your option) any later version.
//
// The go-ethereum library is distributed in the hope that it will be useful,
// but WITHOUT ANY WARRANTY; without even the implied warranty of
// MERCHANTABILITY or FITNESS FOR A PARTICULAR PURPOSE. See the
// GNU Lesser General Public License for more details.
//
// You should have received a copy of the GNU Lesser General Public License
// along with the go-ethereum library. If not, see <http://www.gnu.org/licenses/>.

package types

import (
	"container/heap"
	"errors"
	"io"
	"math/big"
	"sync/atomic"

	"github.com/celo-org/celo-blockchain/common"
	"github.com/celo-org/celo-blockchain/common/hexutil"
	"github.com/celo-org/celo-blockchain/crypto"
	"github.com/celo-org/celo-blockchain/rlp"
)

//go:generate gencodec -type txdata -field-override txdataMarshaling -out gen_tx_json.go

const (
	ethCompatibleTxNumFields = 9
)

var (
	ErrInvalidSig = errors.New("invalid transaction v, r, s values")
	// ErrEthCompatibleTransactionIsntCompatible is returned if the transaction has EthCompatible: true
	// but has non-nil-or-0 values for some of the Celo-only fields
	ErrEthCompatibleTransactionIsntCompatible = errors.New("ethCompatible is true, but non-eth-compatible fields are present")
)

type Transaction struct {
	data txdata
	// caches
	hash atomic.Value
	size atomic.Value
	from atomic.Value
}

type txdata struct {
	AccountNonce        uint64          `json:"nonce"    gencodec:"required"`
	Price               *big.Int        `json:"gasPrice" gencodec:"required"`
	GasLimit            uint64          `json:"gas"      gencodec:"required"`
	FeeCurrency         *common.Address `json:"feeCurrency" rlp:"nil"`         // nil means native currency
	GatewayFeeRecipient *common.Address `json:"gatewayFeeRecipient" rlp:"nil"` // nil means no gateway fee is paid
	GatewayFee          *big.Int        `json:"gatewayFee"`
	Recipient           *common.Address `json:"to"       rlp:"nil"` // nil means contract creation
	Amount              *big.Int        `json:"value"    gencodec:"required"`
	Payload             []byte          `json:"input"    gencodec:"required"`

	// Signature values
	V *big.Int `json:"v" gencodec:"required"`
	R *big.Int `json:"r" gencodec:"required"`
	S *big.Int `json:"s" gencodec:"required"`

	// This is only used when marshaling to JSON.
	Hash *common.Hash `json:"hash" rlp:"-"`

	// Whether this is an ethereum-compatible transaction (i.e. with FeeCurrency, GatewayFeeRecipient and GatewayFee omitted)
	EthCompatible bool `json:"ethCompatible" rlp:"-"`
}

type txdataMarshaling struct {
	AccountNonce        hexutil.Uint64
	Price               *hexutil.Big
	GasLimit            hexutil.Uint64
	FeeCurrency         *common.Address
	GatewayFeeRecipient *common.Address
	GatewayFee          *hexutil.Big
	Amount              *hexutil.Big
	Payload             hexutil.Bytes
	V                   *hexutil.Big
	R                   *hexutil.Big
	S                   *hexutil.Big
	EthCompatible       bool
}

// ethCompatibleTxRlpList is used for RLP encoding/decoding of eth-compatible transactions.
// As such, it:
// (a) excludes the Celo-only fields,
// (b) doesn't need the Hash or EthCompatible fields, and
// (c) doesn't need the `json` or `gencodec` tags
type ethCompatibleTxRlpList struct {
	AccountNonce uint64
	Price        *big.Int
	GasLimit     uint64
	Recipient    *common.Address `rlp:"nil"` // nil means contract creation
	Amount       *big.Int
	Payload      []byte
	V            *big.Int
	R            *big.Int
	S            *big.Int
}

func toEthCompatibleRlpList(data txdata) ethCompatibleTxRlpList {
	return ethCompatibleTxRlpList{
		AccountNonce: data.AccountNonce,
		Price:        data.Price,
		GasLimit:     data.GasLimit,
		Recipient:    data.Recipient,
		Amount:       data.Amount,
		Payload:      data.Payload,
		V:            data.V,
		R:            data.R,
		S:            data.S,
	}
}

func fromEthCompatibleRlpList(data ethCompatibleTxRlpList) txdata {
	return txdata{
		AccountNonce:        data.AccountNonce,
		Price:               data.Price,
		GasLimit:            data.GasLimit,
		FeeCurrency:         nil,
		GatewayFeeRecipient: nil,
		GatewayFee:          big.NewInt(0),
		Recipient:           data.Recipient,
		Amount:              data.Amount,
		Payload:             data.Payload,
		V:                   data.V,
		R:                   data.R,
		S:                   data.S,
		Hash:                nil, // txdata.Hash is calculated and saved inside tx.Hash()
		EthCompatible:       true,
	}
}

func NewTransaction(nonce uint64, to common.Address, amount *big.Int, gasLimit uint64, gasPrice *big.Int, feeCurrency, gatewayFeeRecipient *common.Address, gatewayFee *big.Int, data []byte) *Transaction {
	return newTransaction(nonce, &to, amount, gasLimit, gasPrice, feeCurrency, gatewayFeeRecipient, gatewayFee, data)
}

func NewTransactionEthCompatible(nonce uint64, to common.Address, amount *big.Int, gasLimit uint64, gasPrice *big.Int, data []byte) *Transaction {
	tx := newTransaction(nonce, &to, amount, gasLimit, gasPrice, nil, nil, nil, data)
	tx.data.EthCompatible = true
	return tx
}

func NewContractCreation(nonce uint64, amount *big.Int, gasLimit uint64, gasPrice *big.Int, feeCurrency, gatewayFeeRecipient *common.Address, gatewayFee *big.Int, data []byte) *Transaction {
	return newTransaction(nonce, nil, amount, gasLimit, gasPrice, feeCurrency, gatewayFeeRecipient, gatewayFee, data)
}

func NewContractCreationEthCompatible(nonce uint64, amount *big.Int, gasLimit uint64, gasPrice *big.Int, data []byte) *Transaction {
	tx := newTransaction(nonce, nil, amount, gasLimit, gasPrice, nil, nil, nil, data)
	tx.data.EthCompatible = true
	return tx
}

func newTransaction(nonce uint64, to *common.Address, amount *big.Int, gasLimit uint64, gasPrice *big.Int, feeCurrency, gatewayFeeRecipient *common.Address, gatewayFee *big.Int, data []byte) *Transaction {
	if len(data) > 0 {
		data = common.CopyBytes(data)
	}
	d := txdata{
		AccountNonce:        nonce,
		Recipient:           to,
		Payload:             data,
		Amount:              new(big.Int),
		GasLimit:            gasLimit,
		FeeCurrency:         feeCurrency,
		GatewayFeeRecipient: gatewayFeeRecipient,
		GatewayFee:          new(big.Int),
		Price:               new(big.Int),
		V:                   new(big.Int),
		R:                   new(big.Int),
		S:                   new(big.Int),
	}
	if amount != nil {
		d.Amount.Set(amount)
	}
	if gatewayFee != nil {
		d.GatewayFee.Set(gatewayFee)
	}
	if gasPrice != nil {
		d.Price.Set(gasPrice)
	}

	return &Transaction{data: d}
}

// ChainId returns which chain id this transaction was signed for (if at all)
func (tx *Transaction) ChainId() *big.Int {
	return deriveChainId(tx.data.V)
}

// Protected returns whether the transaction is protected from replay protection.
func (tx *Transaction) Protected() bool {
	return isProtectedV(tx.data.V)
}

func isProtectedV(V *big.Int) bool {
	if V.BitLen() <= 8 {
		v := V.Uint64()
		return v != 27 && v != 28
	}
	// anything not 27 or 28 is considered protected
	return true
}

// EncodeRLP implements rlp.Encoder
func (tx *Transaction) EncodeRLP(w io.Writer) error {
	if tx.data.EthCompatible {
		return rlp.Encode(w, toEthCompatibleRlpList(tx.data))
	} else {
		return rlp.Encode(w, &tx.data)
	}
}

// DecodeRLP implements rlp.Decoder
func (tx *Transaction) DecodeRLP(s *rlp.Stream) (err error) {
	_, size, _ := s.Kind()
	var raw rlp.RawValue
	err = s.Decode(&raw)
	if err != nil {
		return err
	}
	headerSize := len(raw) - int(size)
	numElems, err := rlp.CountValues(raw[headerSize:])
	if err != nil {
		return err
	}
	if numElems == ethCompatibleTxNumFields {
		rlpList := ethCompatibleTxRlpList{}
		err = rlp.DecodeBytes(raw, &rlpList)
		tx.data = fromEthCompatibleRlpList(rlpList)
	} else {
		err = rlp.DecodeBytes(raw, &tx.data)
	}
	if err == nil {
		tx.size.Store(common.StorageSize(rlp.ListSize(size)))
	}

	return err
}

// MarshalJSON encodes the web3 RPC transaction format.
func (tx *Transaction) MarshalJSON() ([]byte, error) {
	hash := tx.Hash()
	data := tx.data
	data.Hash = &hash
	return data.MarshalJSON()
}

// UnmarshalJSON decodes the web3 RPC transaction format.
func (tx *Transaction) UnmarshalJSON(input []byte) error {
	var dec txdata
	if err := dec.UnmarshalJSON(input); err != nil {
		return err
	}

	withSignature := dec.V.Sign() != 0 || dec.R.Sign() != 0 || dec.S.Sign() != 0
	if withSignature {
		var V byte
		if isProtectedV(dec.V) {
			chainID := deriveChainId(dec.V).Uint64()
			V = byte(dec.V.Uint64() - 35 - 2*chainID)
		} else {
			V = byte(dec.V.Uint64() - 27)
		}
		if !crypto.ValidateSignatureValues(V, dec.R, dec.S, false) {
			return ErrInvalidSig
		}
	}

	*tx = Transaction{data: dec}
	return nil
}

<<<<<<< HEAD
func (tx *Transaction) Data() []byte                         { return common.CopyBytes(tx.data.Payload) }
func (tx *Transaction) Gas() uint64                          { return tx.data.GasLimit }
func (tx *Transaction) GasPrice() *big.Int                   { return new(big.Int).Set(tx.data.Price) }
func (tx *Transaction) FeeCurrency() *common.Address         { return tx.data.FeeCurrency }
func (tx *Transaction) GatewayFeeRecipient() *common.Address { return tx.data.GatewayFeeRecipient }
func (tx *Transaction) GatewayFee() *big.Int                 { return tx.data.GatewayFee }
func (tx *Transaction) Value() *big.Int                      { return new(big.Int).Set(tx.data.Amount) }
func (tx *Transaction) Nonce() uint64                        { return tx.data.AccountNonce }
func (tx *Transaction) CheckNonce() bool                     { return true }
func (tx *Transaction) EthCompatible() bool                  { return tx.data.EthCompatible }
func (tx *Transaction) Fee() *big.Int {
	gasFee := new(big.Int).Mul(tx.data.Price, big.NewInt(int64(tx.data.GasLimit)))
	return gasFee.Add(gasFee, tx.data.GatewayFee)
}
=======
func (tx *Transaction) Data() []byte       { return common.CopyBytes(tx.data.Payload) }
func (tx *Transaction) Gas() uint64        { return tx.data.GasLimit }
func (tx *Transaction) GasPrice() *big.Int { return new(big.Int).Set(tx.data.Price) }
func (tx *Transaction) GasPriceCmp(other *Transaction) int {
	return tx.data.Price.Cmp(other.data.Price)
}
func (tx *Transaction) GasPriceIntCmp(other *big.Int) int {
	return tx.data.Price.Cmp(other)
}
func (tx *Transaction) Value() *big.Int  { return new(big.Int).Set(tx.data.Amount) }
func (tx *Transaction) Nonce() uint64    { return tx.data.AccountNonce }
func (tx *Transaction) CheckNonce() bool { return true }
>>>>>>> ddeea1e0

// To returns the recipient address of the transaction.
// It returns nil if the transaction is a contract creation.
func (tx *Transaction) To() *common.Address {
	if tx.data.Recipient == nil {
		return nil
	}
	to := *tx.data.Recipient
	return &to
}

// Hash hashes the RLP encoding of tx.
// It uniquely identifies the transaction.
func (tx *Transaction) Hash() common.Hash {
	if hash := tx.hash.Load(); hash != nil {
		return hash.(common.Hash)
	}
	v := rlpHash(tx)
	tx.hash.Store(v)
	return v
}

// Size returns the true RLP encoded storage size of the transaction, either by
// encoding and returning it, or returning a previsouly cached value.
func (tx *Transaction) Size() common.StorageSize {
	if size := tx.size.Load(); size != nil {
		return size.(common.StorageSize)
	}
	c := writeCounter(0)
	rlp.Encode(&c, &tx.data)
	tx.size.Store(common.StorageSize(c))
	return common.StorageSize(c)
}

// CheckEthCompatibility checks that the Celo-only fields are nil-or-0 if EthCompatible is true
func (tx *Transaction) CheckEthCompatibility() error {
	if tx.EthCompatible() && !(tx.FeeCurrency() == nil && tx.GatewayFeeRecipient() == nil && tx.GatewayFee().Sign() == 0) {
		return ErrEthCompatibleTransactionIsntCompatible
	}
	return nil
}

// AsMessage returns the transaction as a core.Message.
//
// AsMessage requires a signer to derive the sender.
//
// XXX Rename message to something less arbitrary?
func (tx *Transaction) AsMessage(s Signer) (Message, error) {
	msg := Message{
		nonce:               tx.data.AccountNonce,
		gasLimit:            tx.data.GasLimit,
		gasPrice:            new(big.Int).Set(tx.data.Price),
		feeCurrency:         tx.data.FeeCurrency,
		gatewayFeeRecipient: tx.data.GatewayFeeRecipient,
		gatewayFee:          tx.data.GatewayFee,
		to:                  tx.data.Recipient,
		amount:              tx.data.Amount,
		data:                tx.data.Payload,
		checkNonce:          true,
		ethCompatible:       tx.data.EthCompatible,
	}

	var err error
	msg.from, err = Sender(s, tx)
	return msg, err
}

// WithSignature returns a new transaction with the given signature.
// This signature needs to be in the [R || S || V] format where V is 0 or 1.
func (tx *Transaction) WithSignature(signer Signer, sig []byte) (*Transaction, error) {
	r, s, v, err := signer.SignatureValues(tx, sig)
	if err != nil {
		return nil, err
	}
	cpy := &Transaction{data: tx.data}
	cpy.data.R, cpy.data.S, cpy.data.V = r, s, v
	return cpy, nil
}

// Cost returns amount + gasprice * gaslimit + gatewayfee.
func (tx *Transaction) Cost() *big.Int {
	total := new(big.Int).Mul(tx.data.Price, new(big.Int).SetUint64(tx.data.GasLimit))
	total.Add(total, tx.data.Amount)
	total.Add(total, tx.data.GatewayFee)
	return total
}

// RawSignatureValues returns the V, R, S signature values of the transaction.
// The return values should not be modified by the caller.
func (tx *Transaction) RawSignatureValues() (v, r, s *big.Int) {
	return tx.data.V, tx.data.R, tx.data.S
}

// Transactions is a Transaction slice type for basic sorting.
type Transactions []*Transaction

// Len returns the length of s.
func (s Transactions) Len() int { return len(s) }

// Swap swaps the i'th and the j'th element in s.
func (s Transactions) Swap(i, j int) { s[i], s[j] = s[j], s[i] }

// GetRlp implements Rlpable and returns the i'th element of s in rlp.
func (s Transactions) GetRlp(i int) []byte {
	enc, _ := rlp.EncodeToBytes(s[i])
	return enc
}

// TxDifference returns a new set which is the difference between a and b.
func TxDifference(a, b Transactions) Transactions {
	keep := make(Transactions, 0, len(a))

	remove := make(map[common.Hash]struct{})
	for _, tx := range b {
		remove[tx.Hash()] = struct{}{}
	}

	for _, tx := range a {
		if _, ok := remove[tx.Hash()]; !ok {
			keep = append(keep, tx)
		}
	}

	return keep
}

// TxByNonce implements the sort interface to allow sorting a list of transactions
// by their nonces. This is usually only useful for sorting transactions from a
// single account, otherwise a nonce comparison doesn't make much sense.
type TxByNonce Transactions

func (s TxByNonce) Len() int           { return len(s) }
func (s TxByNonce) Less(i, j int) bool { return s[i].data.AccountNonce < s[j].data.AccountNonce }
func (s TxByNonce) Swap(i, j int)      { s[i], s[j] = s[j], s[i] }

// TxByPrice implements both the sort and the heap interface, making it useful
// for all at once sorting as well as individually adding and removing elements.
type TxByPrice struct {
	txs       Transactions
	txCmpFunc func(tx1, tx2 *Transaction) int
}

func (s TxByPrice) Len() int           { return len(s.txs) }
func (s TxByPrice) Less(i, j int) bool { return s.txCmpFunc(s.txs[i], s.txs[j]) > 0 }
func (s TxByPrice) Swap(i, j int)      { s.txs[i], s.txs[j] = s.txs[j], s.txs[i] }

func (s *TxByPrice) Push(x interface{}) {
	s.txs = append(s.txs, x.(*Transaction))
}

func (s *TxByPrice) Pop() interface{} {
	old := s.txs
	n := len(old)
	x := old[n-1]
	s.txs = old[0 : n-1]
	return x
}

func (s *TxByPrice) Peek() *Transaction {
	return s.txs[0]
}

func (s *TxByPrice) Add(tx *Transaction) {
	s.txs[0] = tx
}

// TransactionsByPriceAndNonce represents a set of transactions that can return
// transactions in a profit-maximizing sorted order, while supporting removing
// entire batches of transactions for non-executable accounts.
type TransactionsByPriceAndNonce struct {
	txs    map[common.Address]Transactions // Per account nonce-sorted list of transactions
	heads  TxByPrice                       // Next transaction for each unique account (price heap)
	signer Signer                          // Signer for the set of transactions
}

// NewTransactionsByPriceAndNonce creates a transaction set that can retrieve
// price sorted transactions in a nonce-honouring way.
//
// Note, the input map is reowned so the caller should not interact any more with
// if after providing it to the constructor.
func NewTransactionsByPriceAndNonce(signer Signer, txs map[common.Address]Transactions, txCmpFunc func(tx1, tx2 *Transaction) int) *TransactionsByPriceAndNonce {
	// Initialize a price based heap with the head transactions
	heads := TxByPrice{
		txs:       make(Transactions, 0, len(txs)),
		txCmpFunc: txCmpFunc,
	}
	for from, accTxs := range txs {
		heads.Push(accTxs[0])
		// Ensure the sender address is from the signer
		acc, _ := Sender(signer, accTxs[0])
		txs[acc] = accTxs[1:]
		if from != acc {
			delete(txs, from)
		}
	}
	heap.Init(&heads)

	// Assemble and return the transaction set
	return &TransactionsByPriceAndNonce{
		txs:    txs,
		heads:  heads,
		signer: signer,
	}
}

// Peek returns the next transaction by price.
func (t *TransactionsByPriceAndNonce) Peek() *Transaction {
	if t.heads.Len() == 0 {
		return nil
	}
	return t.heads.Peek()
}

// Shift replaces the current best head with the next one from the same account.
func (t *TransactionsByPriceAndNonce) Shift() {
	acc, _ := Sender(t.signer, t.heads.Peek())
	if txs, ok := t.txs[acc]; ok && len(txs) > 0 {
		next := txs[0]
		t.txs[acc] = txs[1:]
		t.heads.Add(next)
		heap.Fix(&t.heads, 0)
	} else {
		heap.Pop(&t.heads)
	}
}

// Pop removes the best transaction, *not* replacing it with the next one from
// the same account. This should be used when a transaction cannot be executed
// and hence all subsequent ones should be discarded from the same account.
func (t *TransactionsByPriceAndNonce) Pop() {
	heap.Pop(&t.heads)
}

// Message is a fully derived transaction and implements core.Message
//
// NOTE: In a future PR this will be removed.
type Message struct {
	to                  *common.Address
	from                common.Address
	nonce               uint64
	amount              *big.Int
	gasLimit            uint64
	gasPrice            *big.Int
	feeCurrency         *common.Address
	gatewayFeeRecipient *common.Address
	gatewayFee          *big.Int
	data                []byte
	ethCompatible       bool
	checkNonce          bool
}

func NewMessage(from common.Address, to *common.Address, nonce uint64, amount *big.Int, gasLimit uint64, gasPrice *big.Int, feeCurrency, gatewayFeeRecipient *common.Address, gatewayFee *big.Int, data []byte, ethCompatible, checkNonce bool) Message {
	return Message{
		from:                from,
		to:                  to,
		nonce:               nonce,
		amount:              amount,
		gasLimit:            gasLimit,
		gasPrice:            gasPrice,
		feeCurrency:         feeCurrency,
		gatewayFeeRecipient: gatewayFeeRecipient,
		gatewayFee:          gatewayFee,
		data:                data,
		ethCompatible:       ethCompatible,
		checkNonce:          checkNonce,
	}
}

func (m Message) From() common.Address                 { return m.from }
func (m Message) To() *common.Address                  { return m.to }
func (m Message) GasPrice() *big.Int                   { return m.gasPrice }
func (m Message) EthCompatible() bool                  { return m.ethCompatible }
func (m Message) FeeCurrency() *common.Address         { return m.feeCurrency }
func (m Message) GatewayFeeRecipient() *common.Address { return m.gatewayFeeRecipient }
func (m Message) GatewayFee() *big.Int                 { return m.gatewayFee }
func (m Message) Value() *big.Int                      { return m.amount }
func (m Message) Gas() uint64                          { return m.gasLimit }
func (m Message) Nonce() uint64                        { return m.nonce }
func (m Message) Data() []byte                         { return m.data }
func (m Message) CheckNonce() bool                     { return m.checkNonce }
func (m Message) Fee() *big.Int {
	gasFee := new(big.Int).Mul(m.gasPrice, big.NewInt(int64(m.gasLimit)))
	return gasFee.Add(gasFee, m.gatewayFee)
}<|MERGE_RESOLUTION|>--- conflicted
+++ resolved
@@ -277,10 +277,15 @@
 	return nil
 }
 
-<<<<<<< HEAD
-func (tx *Transaction) Data() []byte                         { return common.CopyBytes(tx.data.Payload) }
-func (tx *Transaction) Gas() uint64                          { return tx.data.GasLimit }
-func (tx *Transaction) GasPrice() *big.Int                   { return new(big.Int).Set(tx.data.Price) }
+func (tx *Transaction) Data() []byte       { return common.CopyBytes(tx.data.Payload) }
+func (tx *Transaction) Gas() uint64        { return tx.data.GasLimit }
+func (tx *Transaction) GasPrice() *big.Int { return new(big.Int).Set(tx.data.Price) }
+func (tx *Transaction) GasPriceCmp(other *Transaction) int {
+	return tx.data.Price.Cmp(other.data.Price)
+}
+func (tx *Transaction) GasPriceIntCmp(other *big.Int) int {
+	return tx.data.Price.Cmp(other)
+}
 func (tx *Transaction) FeeCurrency() *common.Address         { return tx.data.FeeCurrency }
 func (tx *Transaction) GatewayFeeRecipient() *common.Address { return tx.data.GatewayFeeRecipient }
 func (tx *Transaction) GatewayFee() *big.Int                 { return tx.data.GatewayFee }
@@ -292,20 +297,6 @@
 	gasFee := new(big.Int).Mul(tx.data.Price, big.NewInt(int64(tx.data.GasLimit)))
 	return gasFee.Add(gasFee, tx.data.GatewayFee)
 }
-=======
-func (tx *Transaction) Data() []byte       { return common.CopyBytes(tx.data.Payload) }
-func (tx *Transaction) Gas() uint64        { return tx.data.GasLimit }
-func (tx *Transaction) GasPrice() *big.Int { return new(big.Int).Set(tx.data.Price) }
-func (tx *Transaction) GasPriceCmp(other *Transaction) int {
-	return tx.data.Price.Cmp(other.data.Price)
-}
-func (tx *Transaction) GasPriceIntCmp(other *big.Int) int {
-	return tx.data.Price.Cmp(other)
-}
-func (tx *Transaction) Value() *big.Int  { return new(big.Int).Set(tx.data.Amount) }
-func (tx *Transaction) Nonce() uint64    { return tx.data.AccountNonce }
-func (tx *Transaction) CheckNonce() bool { return true }
->>>>>>> ddeea1e0
 
 // To returns the recipient address of the transaction.
 // It returns nil if the transaction is a contract creation.
