// Copyright 2016 The go-ethereum Authors
// This file is part of the go-ethereum library.
//
// The go-ethereum library is free software: you can redistribute it and/or modify
// it under the terms of the GNU Lesser General Public License as published by
// the Free Software Foundation, either version 3 of the License, or
// (at your option) any later version.
//
// The go-ethereum library is distributed in the hope that it will be useful,
// but WITHOUT ANY WARRANTY; without even the implied warranty of
// MERCHANTABILITY or FITNESS FOR A PARTICULAR PURPOSE. See the
// GNU Lesser General Public License for more details.
//
// You should have received a copy of the GNU Lesser General Public License
// along with the go-ethereum library. If not, see <http://www.gnu.org/licenses/>.

package vm

import (
	"math/big"
	"testing"

	"github.com/celo-org/celo-blockchain/common"
	"github.com/celo-org/celo-blockchain/core/state"
	"github.com/celo-org/celo-blockchain/params"
	"github.com/holiman/uint256"
)

type dummyContractRef struct {
	calledForEach bool
}

func (dummyContractRef) ReturnGas(*big.Int)          {}
func (dummyContractRef) Address() common.Address     { return common.Address{} }
func (dummyContractRef) Value() *big.Int             { return new(big.Int) }
func (dummyContractRef) SetCode(common.Hash, []byte) {}
func (d *dummyContractRef) ForEachStorage(callback func(key, value common.Hash) bool) {
	d.calledForEach = true
}
func (d *dummyContractRef) SubBalance(amount *big.Int) {}
func (d *dummyContractRef) AddBalance(amount *big.Int) {}
func (d *dummyContractRef) SetBalance(*big.Int)        {}
func (d *dummyContractRef) SetNonce(uint64)            {}
func (d *dummyContractRef) Balance() *big.Int          { return new(big.Int) }

type dummyStatedb struct {
	state.StateDB
}

func (*dummyStatedb) GetRefund() uint64 { return 1337 }

func TestStoreCapture(t *testing.T) {
	var (
<<<<<<< HEAD
		env      = NewEVM(Context{}, &dummyStatedb{}, params.IstanbulTestChainConfig, Config{})
=======
		env      = NewEVM(BlockContext{}, TxContext{}, &dummyStatedb{}, params.TestChainConfig, Config{})
>>>>>>> e7872729
		logger   = NewStructLogger(nil)
		mem      = NewMemory()
		stack    = newstack()
		rstack   = newReturnStack()
		contract = NewContract(&dummyContractRef{}, &dummyContractRef{}, new(big.Int), 0)
	)
	stack.push(uint256.NewInt().SetUint64(1))
	stack.push(uint256.NewInt())
	var index common.Hash
	logger.CaptureState(env, 0, SSTORE, 0, 0, mem, stack, rstack, nil, contract, 0, nil)
	if len(logger.storage[contract.Address()]) == 0 {
		t.Fatalf("expected exactly 1 changed value on address %x, got %d", contract.Address(), len(logger.storage[contract.Address()]))
	}
	exp := common.BigToHash(big.NewInt(1))
	if logger.storage[contract.Address()][index] != exp {
		t.Errorf("expected %x, got %x", exp, logger.storage[contract.Address()][index])
	}
}<|MERGE_RESOLUTION|>--- conflicted
+++ resolved
@@ -51,11 +51,7 @@
 
 func TestStoreCapture(t *testing.T) {
 	var (
-<<<<<<< HEAD
-		env      = NewEVM(Context{}, &dummyStatedb{}, params.IstanbulTestChainConfig, Config{})
-=======
-		env      = NewEVM(BlockContext{}, TxContext{}, &dummyStatedb{}, params.TestChainConfig, Config{})
->>>>>>> e7872729
+		env      = NewEVM(BlockContext{}, TxContext{}, &dummyStatedb{}, params.IstanbulTestChainConfig, Config{})
 		logger   = NewStructLogger(nil)
 		mem      = NewMemory()
 		stack    = newstack()
