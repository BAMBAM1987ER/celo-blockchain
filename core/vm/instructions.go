// Copyright 2015 The go-ethereum Authors
// This file is part of the go-ethereum library.
//
// The go-ethereum library is free software: you can redistribute it and/or modify
// it under the terms of the GNU Lesser General Public License as published by
// the Free Software Foundation, either version 3 of the License, or
// (at your option) any later version.
//
// The go-ethereum library is distributed in the hope that it will be useful,
// but WITHOUT ANY WARRANTY; without even the implied warranty of
// MERCHANTABILITY or FITNESS FOR A PARTICULAR PURPOSE. See the
// GNU Lesser General Public License for more details.
//
// You should have received a copy of the GNU Lesser General Public License
// along with the go-ethereum library. If not, see <http://www.gnu.org/licenses/>.

package vm

import (
<<<<<<< HEAD
	"math/big"

	"github.com/celo-org/celo-blockchain/common"
	"github.com/celo-org/celo-blockchain/common/math"
	"github.com/celo-org/celo-blockchain/core/types"
	"github.com/celo-org/celo-blockchain/params"
=======
	"github.com/ethereum/go-ethereum/common"
	"github.com/ethereum/go-ethereum/core/types"
	"github.com/ethereum/go-ethereum/params"
	"github.com/holiman/uint256"
>>>>>>> cf667453
	"golang.org/x/crypto/sha3"
)

func opAdd(pc *uint64, interpreter *EVMInterpreter, callContext *callCtx) ([]byte, error) {
	x, y := callContext.stack.pop(), callContext.stack.peek()
	y.Add(&x, y)
	return nil, nil
}

func opSub(pc *uint64, interpreter *EVMInterpreter, callContext *callCtx) ([]byte, error) {
	x, y := callContext.stack.pop(), callContext.stack.peek()
	y.Sub(&x, y)
	return nil, nil
}

func opMul(pc *uint64, interpreter *EVMInterpreter, callContext *callCtx) ([]byte, error) {
	x, y := callContext.stack.pop(), callContext.stack.peek()
	y.Mul(&x, y)
	return nil, nil
}

func opDiv(pc *uint64, interpreter *EVMInterpreter, callContext *callCtx) ([]byte, error) {
	x, y := callContext.stack.pop(), callContext.stack.peek()
	y.Div(&x, y)
	return nil, nil
}

func opSdiv(pc *uint64, interpreter *EVMInterpreter, callContext *callCtx) ([]byte, error) {
	x, y := callContext.stack.pop(), callContext.stack.peek()
	y.SDiv(&x, y)
	return nil, nil
}

func opMod(pc *uint64, interpreter *EVMInterpreter, callContext *callCtx) ([]byte, error) {
	x, y := callContext.stack.pop(), callContext.stack.peek()
	y.Mod(&x, y)
	return nil, nil
}

func opSmod(pc *uint64, interpreter *EVMInterpreter, callContext *callCtx) ([]byte, error) {
	x, y := callContext.stack.pop(), callContext.stack.peek()
	y.SMod(&x, y)
	return nil, nil
}

func opExp(pc *uint64, interpreter *EVMInterpreter, callContext *callCtx) ([]byte, error) {
	base, exponent := callContext.stack.pop(), callContext.stack.peek()
	exponent.Exp(&base, exponent)
	return nil, nil
}

func opSignExtend(pc *uint64, interpreter *EVMInterpreter, callContext *callCtx) ([]byte, error) {
	back, num := callContext.stack.pop(), callContext.stack.peek()
	num.ExtendSign(num, &back)
	return nil, nil
}

func opNot(pc *uint64, interpreter *EVMInterpreter, callContext *callCtx) ([]byte, error) {
	x := callContext.stack.peek()
	x.Not(x)
	return nil, nil
}

func opLt(pc *uint64, interpreter *EVMInterpreter, callContext *callCtx) ([]byte, error) {
	x, y := callContext.stack.pop(), callContext.stack.peek()
	if x.Lt(y) {
		y.SetOne()
	} else {
		y.Clear()
	}
	return nil, nil
}

func opGt(pc *uint64, interpreter *EVMInterpreter, callContext *callCtx) ([]byte, error) {
	x, y := callContext.stack.pop(), callContext.stack.peek()
	if x.Gt(y) {
		y.SetOne()
	} else {
		y.Clear()
	}
	return nil, nil
}

func opSlt(pc *uint64, interpreter *EVMInterpreter, callContext *callCtx) ([]byte, error) {
	x, y := callContext.stack.pop(), callContext.stack.peek()
	if x.Slt(y) {
		y.SetOne()
	} else {
		y.Clear()
	}
	return nil, nil
}

func opSgt(pc *uint64, interpreter *EVMInterpreter, callContext *callCtx) ([]byte, error) {
	x, y := callContext.stack.pop(), callContext.stack.peek()
	if x.Sgt(y) {
		y.SetOne()
	} else {
		y.Clear()
	}
	return nil, nil
}

func opEq(pc *uint64, interpreter *EVMInterpreter, callContext *callCtx) ([]byte, error) {
	x, y := callContext.stack.pop(), callContext.stack.peek()
	if x.Eq(y) {
		y.SetOne()
	} else {
		y.Clear()
	}
	return nil, nil
}

func opIszero(pc *uint64, interpreter *EVMInterpreter, callContext *callCtx) ([]byte, error) {
	x := callContext.stack.peek()
	if x.IsZero() {
		x.SetOne()
	} else {
		x.Clear()
	}
	return nil, nil
}

func opAnd(pc *uint64, interpreter *EVMInterpreter, callContext *callCtx) ([]byte, error) {
	x, y := callContext.stack.pop(), callContext.stack.peek()
	y.And(&x, y)
	return nil, nil
}

func opOr(pc *uint64, interpreter *EVMInterpreter, callContext *callCtx) ([]byte, error) {
	x, y := callContext.stack.pop(), callContext.stack.peek()
	y.Or(&x, y)
	return nil, nil
}

func opXor(pc *uint64, interpreter *EVMInterpreter, callContext *callCtx) ([]byte, error) {
	x, y := callContext.stack.pop(), callContext.stack.peek()
	y.Xor(&x, y)
	return nil, nil
}

func opByte(pc *uint64, interpreter *EVMInterpreter, callContext *callCtx) ([]byte, error) {
	th, val := callContext.stack.pop(), callContext.stack.peek()
	val.Byte(&th)
	return nil, nil
}

func opAddmod(pc *uint64, interpreter *EVMInterpreter, callContext *callCtx) ([]byte, error) {
	x, y, z := callContext.stack.pop(), callContext.stack.pop(), callContext.stack.peek()
	if z.IsZero() {
		z.Clear()
	} else {
		z.AddMod(&x, &y, z)
	}
	return nil, nil
}

func opMulmod(pc *uint64, interpreter *EVMInterpreter, callContext *callCtx) ([]byte, error) {
	x, y, z := callContext.stack.pop(), callContext.stack.pop(), callContext.stack.peek()
	z.MulMod(&x, &y, z)
	return nil, nil
}

// opSHL implements Shift Left
// The SHL instruction (shift left) pops 2 values from the stack, first arg1 and then arg2,
// and pushes on the stack arg2 shifted to the left by arg1 number of bits.
func opSHL(pc *uint64, interpreter *EVMInterpreter, callContext *callCtx) ([]byte, error) {
	// Note, second operand is left in the stack; accumulate result into it, and no need to push it afterwards
	shift, value := callContext.stack.pop(), callContext.stack.peek()
	if shift.LtUint64(256) {
		value.Lsh(value, uint(shift.Uint64()))
	} else {
		value.Clear()
	}
<<<<<<< HEAD
	n := uint(shift.Uint64())
	value.SetBytes(math.U256(new(big.Int).Lsh(value, n)).Bytes())

=======
>>>>>>> cf667453
	return nil, nil
}

// opSHR implements Logical Shift Right
// The SHR instruction (logical shift right) pops 2 values from the stack, first arg1 and then arg2,
// and pushes on the stack arg2 shifted to the right by arg1 number of bits with zero fill.
func opSHR(pc *uint64, interpreter *EVMInterpreter, callContext *callCtx) ([]byte, error) {
	// Note, second operand is left in the stack; accumulate result into it, and no need to push it afterwards
	shift, value := callContext.stack.pop(), callContext.stack.peek()
	if shift.LtUint64(256) {
		value.Rsh(value, uint(shift.Uint64()))
	} else {
		value.Clear()
	}
	return nil, nil
}

// opSAR implements Arithmetic Shift Right
// The SAR instruction (arithmetic shift right) pops 2 values from the stack, first arg1 and then arg2,
// and pushes on the stack arg2 shifted to the right by arg1 number of bits with sign extension.
func opSAR(pc *uint64, interpreter *EVMInterpreter, callContext *callCtx) ([]byte, error) {
	shift, value := callContext.stack.pop(), callContext.stack.peek()
	if shift.GtUint64(256) {
		if value.Sign() >= 0 {
			value.Clear()
		} else {
			// Max negative shift: all bits set
			value.SetAllOne()
		}
		return nil, nil
	}
	n := uint(shift.Uint64())
	value.SRsh(value, n)
	return nil, nil
}

func opSha3(pc *uint64, interpreter *EVMInterpreter, callContext *callCtx) ([]byte, error) {
	offset, size := callContext.stack.pop(), callContext.stack.peek()
	data := callContext.memory.GetPtr(int64(offset.Uint64()), int64(size.Uint64()))

	if interpreter.hasher == nil {
		interpreter.hasher = sha3.NewLegacyKeccak256().(keccakState)
	} else {
		interpreter.hasher.Reset()
	}
	interpreter.hasher.Write(data)
	interpreter.hasher.Read(interpreter.hasherBuf[:])

	evm := interpreter.evm
	if evm.vmConfig.EnablePreimageRecording {
		evm.StateDB.AddPreimage(interpreter.hasherBuf, data)
	}

	size.SetBytes(interpreter.hasherBuf[:])
	return nil, nil
}
func opAddress(pc *uint64, interpreter *EVMInterpreter, callContext *callCtx) ([]byte, error) {
	callContext.stack.push(new(uint256.Int).SetBytes(callContext.contract.Address().Bytes()))
	return nil, nil
}

func opBalance(pc *uint64, interpreter *EVMInterpreter, callContext *callCtx) ([]byte, error) {
	slot := callContext.stack.peek()
	address := common.Address(slot.Bytes20())
	slot.SetFromBig(interpreter.evm.StateDB.GetBalance(address))
	return nil, nil
}

func opOrigin(pc *uint64, interpreter *EVMInterpreter, callContext *callCtx) ([]byte, error) {
	callContext.stack.push(new(uint256.Int).SetBytes(interpreter.evm.Origin.Bytes()))
	return nil, nil
}
func opCaller(pc *uint64, interpreter *EVMInterpreter, callContext *callCtx) ([]byte, error) {
	callContext.stack.push(new(uint256.Int).SetBytes(callContext.contract.Caller().Bytes()))
	return nil, nil
}

func opCallValue(pc *uint64, interpreter *EVMInterpreter, callContext *callCtx) ([]byte, error) {
	v, _ := uint256.FromBig(callContext.contract.value)
	callContext.stack.push(v)
	return nil, nil
}

func opCallDataLoad(pc *uint64, interpreter *EVMInterpreter, callContext *callCtx) ([]byte, error) {
	x := callContext.stack.peek()
	if offset, overflow := x.Uint64WithOverflow(); !overflow {
		data := getData(callContext.contract.Input, offset, 32)
		x.SetBytes(data)
	} else {
		x.Clear()
	}
	return nil, nil
}

func opCallDataSize(pc *uint64, interpreter *EVMInterpreter, callContext *callCtx) ([]byte, error) {
	callContext.stack.push(new(uint256.Int).SetUint64(uint64(len(callContext.contract.Input))))
	return nil, nil
}

func opCallDataCopy(pc *uint64, interpreter *EVMInterpreter, callContext *callCtx) ([]byte, error) {
	var (
		memOffset  = callContext.stack.pop()
		dataOffset = callContext.stack.pop()
		length     = callContext.stack.pop()
	)
	dataOffset64, overflow := dataOffset.Uint64WithOverflow()
	if overflow {
		dataOffset64 = 0xffffffffffffffff
	}
	// These values are checked for overflow during gas cost calculation
	memOffset64 := memOffset.Uint64()
	length64 := length.Uint64()
	callContext.memory.Set(memOffset64, length64, getData(callContext.contract.Input, dataOffset64, length64))

	return nil, nil
}

func opReturnDataSize(pc *uint64, interpreter *EVMInterpreter, callContext *callCtx) ([]byte, error) {
	callContext.stack.push(new(uint256.Int).SetUint64(uint64(len(interpreter.returnData))))
	return nil, nil
}

func opReturnDataCopy(pc *uint64, interpreter *EVMInterpreter, callContext *callCtx) ([]byte, error) {
	var (
		memOffset  = callContext.stack.pop()
		dataOffset = callContext.stack.pop()
		length     = callContext.stack.pop()
	)

	offset64, overflow := dataOffset.Uint64WithOverflow()
	if overflow {
		return nil, ErrReturnDataOutOfBounds
	}
	// we can reuse dataOffset now (aliasing it for clarity)
	var end = dataOffset
	end.Add(&dataOffset, &length)
	end64, overflow := end.Uint64WithOverflow()
	if overflow || uint64(len(interpreter.returnData)) < end64 {
		return nil, ErrReturnDataOutOfBounds
	}
	callContext.memory.Set(memOffset.Uint64(), length.Uint64(), interpreter.returnData[offset64:end64])
	return nil, nil
}

func opExtCodeSize(pc *uint64, interpreter *EVMInterpreter, callContext *callCtx) ([]byte, error) {
	slot := callContext.stack.peek()
	slot.SetUint64(uint64(interpreter.evm.StateDB.GetCodeSize(common.Address(slot.Bytes20()))))
	return nil, nil
}

func opCodeSize(pc *uint64, interpreter *EVMInterpreter, callContext *callCtx) ([]byte, error) {
	l := new(uint256.Int)
	l.SetUint64(uint64(len(callContext.contract.Code)))
	callContext.stack.push(l)
	return nil, nil
}

func opCodeCopy(pc *uint64, interpreter *EVMInterpreter, callContext *callCtx) ([]byte, error) {
	var (
		memOffset  = callContext.stack.pop()
		codeOffset = callContext.stack.pop()
		length     = callContext.stack.pop()
	)
	uint64CodeOffset, overflow := codeOffset.Uint64WithOverflow()
	if overflow {
		uint64CodeOffset = 0xffffffffffffffff
	}
	codeCopy := getData(callContext.contract.Code, uint64CodeOffset, length.Uint64())
	callContext.memory.Set(memOffset.Uint64(), length.Uint64(), codeCopy)

	return nil, nil
}

func opExtCodeCopy(pc *uint64, interpreter *EVMInterpreter, callContext *callCtx) ([]byte, error) {
	var (
		stack      = callContext.stack
		a          = stack.pop()
		memOffset  = stack.pop()
		codeOffset = stack.pop()
		length     = stack.pop()
	)
	uint64CodeOffset, overflow := codeOffset.Uint64WithOverflow()
	if overflow {
		uint64CodeOffset = 0xffffffffffffffff
	}
	addr := common.Address(a.Bytes20())
	codeCopy := getData(interpreter.evm.StateDB.GetCode(addr), uint64CodeOffset, length.Uint64())
	callContext.memory.Set(memOffset.Uint64(), length.Uint64(), codeCopy)

	return nil, nil
}

// opExtCodeHash returns the code hash of a specified account.
// There are several cases when the function is called, while we can relay everything
// to `state.GetCodeHash` function to ensure the correctness.
//   (1) Caller tries to get the code hash of a normal contract account, state
// should return the relative code hash and set it as the result.
//
//   (2) Caller tries to get the code hash of a non-existent account, state should
// return common.Hash{} and zero will be set as the result.
//
//   (3) Caller tries to get the code hash for an account without contract code,
// state should return emptyCodeHash(0xc5d246...) as the result.
//
//   (4) Caller tries to get the code hash of a precompiled account, the result
// should be zero or emptyCodeHash.
//
// It is worth noting that in order to avoid unnecessary create and clean,
// all precompile accounts on mainnet have been transferred 1 wei, so the return
// here should be emptyCodeHash.
// If the precompile account is not transferred any amount on a private or
// customized chain, the return value will be zero.
//
//   (5) Caller tries to get the code hash for an account which is marked as suicided
// in the current transaction, the code hash of this account should be returned.
//
//   (6) Caller tries to get the code hash for an account which is marked as deleted,
// this account should be regarded as a non-existent account and zero should be returned.
func opExtCodeHash(pc *uint64, interpreter *EVMInterpreter, callContext *callCtx) ([]byte, error) {
	slot := callContext.stack.peek()
	address := common.Address(slot.Bytes20())
	if interpreter.evm.StateDB.Empty(address) {
		slot.Clear()
	} else {
		slot.SetBytes(interpreter.evm.StateDB.GetCodeHash(address).Bytes())
	}
	return nil, nil
}

func opGasprice(pc *uint64, interpreter *EVMInterpreter, callContext *callCtx) ([]byte, error) {
	v, _ := uint256.FromBig(interpreter.evm.GasPrice)
	callContext.stack.push(v)
	return nil, nil
}

func opBlockhash(pc *uint64, interpreter *EVMInterpreter, callContext *callCtx) ([]byte, error) {
	num := callContext.stack.peek()
	num64, overflow := num.Uint64WithOverflow()
	if overflow {
		num.Clear()
		return nil, nil
	}
	var upper, lower uint64
	upper = interpreter.evm.BlockNumber.Uint64()
	if upper < 257 {
		lower = 0
	} else {
		lower = upper - 256
	}
	if num64 >= lower && num64 < upper {
		num.SetBytes(interpreter.evm.GetHash(num64).Bytes())
	} else {
		num.Clear()
	}
	return nil, nil
}

func opCoinbase(pc *uint64, interpreter *EVMInterpreter, callContext *callCtx) ([]byte, error) {
	callContext.stack.push(new(uint256.Int).SetBytes(interpreter.evm.Coinbase.Bytes()))
	return nil, nil
}

func opTimestamp(pc *uint64, interpreter *EVMInterpreter, callContext *callCtx) ([]byte, error) {
	v, _ := uint256.FromBig(interpreter.evm.Time)
	callContext.stack.push(v)
	return nil, nil
}

func opNumber(pc *uint64, interpreter *EVMInterpreter, callContext *callCtx) ([]byte, error) {
	v, _ := uint256.FromBig(interpreter.evm.BlockNumber)
	callContext.stack.push(v)
	return nil, nil
}

<<<<<<< HEAD
=======
func opDifficulty(pc *uint64, interpreter *EVMInterpreter, callContext *callCtx) ([]byte, error) {
	v, _ := uint256.FromBig(interpreter.evm.Difficulty)
	callContext.stack.push(v)
	return nil, nil
}

func opGasLimit(pc *uint64, interpreter *EVMInterpreter, callContext *callCtx) ([]byte, error) {
	callContext.stack.push(new(uint256.Int).SetUint64(interpreter.evm.GasLimit))
	return nil, nil
}

>>>>>>> cf667453
func opPop(pc *uint64, interpreter *EVMInterpreter, callContext *callCtx) ([]byte, error) {
	callContext.stack.pop()
	return nil, nil
}

func opMload(pc *uint64, interpreter *EVMInterpreter, callContext *callCtx) ([]byte, error) {
	v := callContext.stack.peek()
	offset := int64(v.Uint64())
	v.SetBytes(callContext.memory.GetPtr(offset, 32))
	return nil, nil
}

func opMstore(pc *uint64, interpreter *EVMInterpreter, callContext *callCtx) ([]byte, error) {
	// pop value of the stack
	mStart, val := callContext.stack.pop(), callContext.stack.pop()
	callContext.memory.Set32(mStart.Uint64(), &val)
	return nil, nil
}

func opMstore8(pc *uint64, interpreter *EVMInterpreter, callContext *callCtx) ([]byte, error) {
	off, val := callContext.stack.pop(), callContext.stack.pop()
	callContext.memory.store[off.Uint64()] = byte(val.Uint64())
	return nil, nil
}

func opSload(pc *uint64, interpreter *EVMInterpreter, callContext *callCtx) ([]byte, error) {
	loc := callContext.stack.peek()
	hash := common.Hash(loc.Bytes32())
	val := interpreter.evm.StateDB.GetState(callContext.contract.Address(), hash)
	loc.SetBytes(val.Bytes())
	return nil, nil
}

func opSstore(pc *uint64, interpreter *EVMInterpreter, callContext *callCtx) ([]byte, error) {
	loc := callContext.stack.pop()
	val := callContext.stack.pop()
	interpreter.evm.StateDB.SetState(callContext.contract.Address(),
		common.Hash(loc.Bytes32()), common.Hash(val.Bytes32()))
	return nil, nil
}

func opJump(pc *uint64, interpreter *EVMInterpreter, callContext *callCtx) ([]byte, error) {
	pos := callContext.stack.pop()
	if !callContext.contract.validJumpdest(&pos) {
		return nil, ErrInvalidJump
	}
	*pc = pos.Uint64()
	return nil, nil
}

func opJumpi(pc *uint64, interpreter *EVMInterpreter, callContext *callCtx) ([]byte, error) {
	pos, cond := callContext.stack.pop(), callContext.stack.pop()
	if !cond.IsZero() {
		if !callContext.contract.validJumpdest(&pos) {
			return nil, ErrInvalidJump
		}
		*pc = pos.Uint64()
	} else {
		*pc++
	}
	return nil, nil
}

func opJumpdest(pc *uint64, interpreter *EVMInterpreter, callContext *callCtx) ([]byte, error) {
	return nil, nil
}

func opBeginSub(pc *uint64, interpreter *EVMInterpreter, callContext *callCtx) ([]byte, error) {
	return nil, ErrInvalidSubroutineEntry
}

func opJumpSub(pc *uint64, interpreter *EVMInterpreter, callContext *callCtx) ([]byte, error) {
	if len(callContext.rstack.data) >= 1023 {
		return nil, ErrReturnStackExceeded
	}
	pos := callContext.stack.pop()
	if !pos.IsUint64() {
		return nil, ErrInvalidJump
	}
	posU64 := pos.Uint64()
	if !callContext.contract.validJumpSubdest(posU64) {
		return nil, ErrInvalidJump
	}
	callContext.rstack.push(*pc)
	*pc = posU64 + 1
	return nil, nil
}

func opReturnSub(pc *uint64, interpreter *EVMInterpreter, callContext *callCtx) ([]byte, error) {
	if len(callContext.rstack.data) == 0 {
		return nil, ErrInvalidRetsub
	}
	// Other than the check that the return stack is not empty, there is no
	// need to validate the pc from 'returns', since we only ever push valid
	//values onto it via jumpsub.
	*pc = callContext.rstack.pop() + 1
	return nil, nil
}

func opPc(pc *uint64, interpreter *EVMInterpreter, callContext *callCtx) ([]byte, error) {
	callContext.stack.push(new(uint256.Int).SetUint64(*pc))
	return nil, nil
}

func opMsize(pc *uint64, interpreter *EVMInterpreter, callContext *callCtx) ([]byte, error) {
	callContext.stack.push(new(uint256.Int).SetUint64(uint64(callContext.memory.Len())))
	return nil, nil
}

func opGas(pc *uint64, interpreter *EVMInterpreter, callContext *callCtx) ([]byte, error) {
	callContext.stack.push(new(uint256.Int).SetUint64(callContext.contract.Gas))
	return nil, nil
}

func opCreate(pc *uint64, interpreter *EVMInterpreter, callContext *callCtx) ([]byte, error) {
	var (
		value        = callContext.stack.pop()
		offset, size = callContext.stack.pop(), callContext.stack.pop()
		input        = callContext.memory.GetCopy(int64(offset.Uint64()), int64(size.Uint64()))
		gas          = callContext.contract.Gas
	)
	if interpreter.evm.chainRules.IsEIP150 {
		gas -= gas / 64
	}
	// reuse size int for stackvalue
	stackvalue := size

	callContext.contract.UseGas(gas)
	res, addr, returnGas, suberr := interpreter.evm.Create(callContext.contract, input, gas, value.ToBig())
	// Push item on the stack based on the returned error. If the ruleset is
	// homestead we must check for CodeStoreOutOfGasError (homestead only
	// rule) and treat as an error, if the ruleset is frontier we must
	// ignore this error and pretend the operation was successful.
	if interpreter.evm.chainRules.IsHomestead && suberr == ErrCodeStoreOutOfGas {
		stackvalue.Clear()
	} else if suberr != nil && suberr != ErrCodeStoreOutOfGas {
		stackvalue.Clear()
	} else {
		stackvalue.SetBytes(addr.Bytes())
	}
	callContext.stack.push(&stackvalue)
	callContext.contract.Gas += returnGas

	if suberr == ErrExecutionReverted {
		return res, nil
	}
	return nil, nil
}

func opCreate2(pc *uint64, interpreter *EVMInterpreter, callContext *callCtx) ([]byte, error) {
	var (
		endowment    = callContext.stack.pop()
		offset, size = callContext.stack.pop(), callContext.stack.pop()
		salt         = callContext.stack.pop()
		input        = callContext.memory.GetCopy(int64(offset.Uint64()), int64(size.Uint64()))
		gas          = callContext.contract.Gas
	)

	// Apply EIP150
	gas -= gas / 64
	callContext.contract.UseGas(gas)
	// reuse size int for stackvalue
	stackvalue := size
	res, addr, returnGas, suberr := interpreter.evm.Create2(callContext.contract, input, gas,
		endowment.ToBig(), salt.ToBig())
	// Push item on the stack based on the returned error.
	if suberr != nil {
		stackvalue.Clear()
	} else {
		stackvalue.SetBytes(addr.Bytes())
	}
	callContext.stack.push(&stackvalue)
	callContext.contract.Gas += returnGas

	if suberr == ErrExecutionReverted {
		return res, nil
	}
	return nil, nil
}

func opCall(pc *uint64, interpreter *EVMInterpreter, callContext *callCtx) ([]byte, error) {
	stack := callContext.stack
	// Pop gas. The actual gas in interpreter.evm.callGasTemp.
	// We can use this as a temporary value
	temp := stack.pop()
	gas := interpreter.evm.callGasTemp
	// Pop other call parameters.
	addr, value, inOffset, inSize, retOffset, retSize := stack.pop(), stack.pop(), stack.pop(), stack.pop(), stack.pop(), stack.pop()
	toAddr := common.Address(addr.Bytes20())
	// Get the arguments from the memory.
	args := callContext.memory.GetPtr(int64(inOffset.Uint64()), int64(inSize.Uint64()))

	if !value.IsZero() {
		gas += params.CallStipend
	}
	ret, returnGas, err := interpreter.evm.Call(callContext.contract, toAddr, args, gas, value.ToBig())
	if err != nil {
		temp.Clear()
	} else {
		temp.SetOne()
	}
	stack.push(&temp)
	if err == nil || err == ErrExecutionReverted {
		callContext.memory.Set(retOffset.Uint64(), retSize.Uint64(), ret)
	}
	callContext.contract.Gas += returnGas

	return ret, nil
}

func opCallCode(pc *uint64, interpreter *EVMInterpreter, callContext *callCtx) ([]byte, error) {
	// Pop gas. The actual gas is in interpreter.evm.callGasTemp.
	stack := callContext.stack
	// We use it as a temporary value
	temp := stack.pop()
	gas := interpreter.evm.callGasTemp
	// Pop other call parameters.
	addr, value, inOffset, inSize, retOffset, retSize := stack.pop(), stack.pop(), stack.pop(), stack.pop(), stack.pop(), stack.pop()
	toAddr := common.Address(addr.Bytes20())
	// Get arguments from the memory.
	args := callContext.memory.GetPtr(int64(inOffset.Uint64()), int64(inSize.Uint64()))

	if !value.IsZero() {
		gas += params.CallStipend
	}
	ret, returnGas, err := interpreter.evm.CallCode(callContext.contract, toAddr, args, gas, value.ToBig())
	if err != nil {
		temp.Clear()
	} else {
		temp.SetOne()
	}
	stack.push(&temp)
	if err == nil || err == ErrExecutionReverted {
		callContext.memory.Set(retOffset.Uint64(), retSize.Uint64(), ret)
	}
	callContext.contract.Gas += returnGas

	return ret, nil
}

func opDelegateCall(pc *uint64, interpreter *EVMInterpreter, callContext *callCtx) ([]byte, error) {
	stack := callContext.stack
	// Pop gas. The actual gas is in interpreter.evm.callGasTemp.
	// We use it as a temporary value
	temp := stack.pop()
	gas := interpreter.evm.callGasTemp
	// Pop other call parameters.
	addr, inOffset, inSize, retOffset, retSize := stack.pop(), stack.pop(), stack.pop(), stack.pop(), stack.pop()
	toAddr := common.Address(addr.Bytes20())
	// Get arguments from the memory.
	args := callContext.memory.GetPtr(int64(inOffset.Uint64()), int64(inSize.Uint64()))

	ret, returnGas, err := interpreter.evm.DelegateCall(callContext.contract, toAddr, args, gas)
	if err != nil {
		temp.Clear()
	} else {
		temp.SetOne()
	}
	stack.push(&temp)
	if err == nil || err == ErrExecutionReverted {
		callContext.memory.Set(retOffset.Uint64(), retSize.Uint64(), ret)
	}
	callContext.contract.Gas += returnGas

	return ret, nil
}

func opStaticCall(pc *uint64, interpreter *EVMInterpreter, callContext *callCtx) ([]byte, error) {
	// Pop gas. The actual gas is in interpreter.evm.callGasTemp.
	stack := callContext.stack
	// We use it as a temporary value
	temp := stack.pop()
	gas := interpreter.evm.callGasTemp
	// Pop other call parameters.
	addr, inOffset, inSize, retOffset, retSize := stack.pop(), stack.pop(), stack.pop(), stack.pop(), stack.pop()
	toAddr := common.Address(addr.Bytes20())
	// Get arguments from the memory.
	args := callContext.memory.GetPtr(int64(inOffset.Uint64()), int64(inSize.Uint64()))

	ret, returnGas, err := interpreter.evm.StaticCall(callContext.contract, toAddr, args, gas)
	if err != nil {
		temp.Clear()
	} else {
		temp.SetOne()
	}
	stack.push(&temp)
	if err == nil || err == ErrExecutionReverted {
		callContext.memory.Set(retOffset.Uint64(), retSize.Uint64(), ret)
	}
	callContext.contract.Gas += returnGas

	return ret, nil
}

func opReturn(pc *uint64, interpreter *EVMInterpreter, callContext *callCtx) ([]byte, error) {
	offset, size := callContext.stack.pop(), callContext.stack.pop()
	ret := callContext.memory.GetPtr(int64(offset.Uint64()), int64(size.Uint64()))

	return ret, nil
}

func opRevert(pc *uint64, interpreter *EVMInterpreter, callContext *callCtx) ([]byte, error) {
	offset, size := callContext.stack.pop(), callContext.stack.pop()
	ret := callContext.memory.GetPtr(int64(offset.Uint64()), int64(size.Uint64()))

	return ret, nil
}

func opStop(pc *uint64, interpreter *EVMInterpreter, callContext *callCtx) ([]byte, error) {
	return nil, nil
}

func opSuicide(pc *uint64, interpreter *EVMInterpreter, callContext *callCtx) ([]byte, error) {
	beneficiary := callContext.stack.pop()
	balance := interpreter.evm.StateDB.GetBalance(callContext.contract.Address())
	interpreter.evm.StateDB.AddBalance(common.Address(beneficiary.Bytes20()), balance)
	interpreter.evm.StateDB.Suicide(callContext.contract.Address())
	return nil, nil
}

// following functions are used by the instruction jump  table

// make log instruction function
func makeLog(size int) executionFunc {
	return func(pc *uint64, interpreter *EVMInterpreter, callContext *callCtx) ([]byte, error) {
		topics := make([]common.Hash, size)
		stack := callContext.stack
		mStart, mSize := stack.pop(), stack.pop()
		for i := 0; i < size; i++ {
			addr := stack.pop()
			topics[i] = common.Hash(addr.Bytes32())
		}

		d := callContext.memory.GetCopy(int64(mStart.Uint64()), int64(mSize.Uint64()))
		interpreter.evm.StateDB.AddLog(&types.Log{
			Address: callContext.contract.Address(),
			Topics:  topics,
			Data:    d,
			// This is a non-consensus field, but assigned here because
			// core/state doesn't know the current block number.
			BlockNumber: interpreter.evm.BlockNumber.Uint64(),
		})

		return nil, nil
	}
}

// opPush1 is a specialized version of pushN
func opPush1(pc *uint64, interpreter *EVMInterpreter, callContext *callCtx) ([]byte, error) {
	var (
		codeLen = uint64(len(callContext.contract.Code))
		integer = new(uint256.Int)
	)
	*pc += 1
	if *pc < codeLen {
		callContext.stack.push(integer.SetUint64(uint64(callContext.contract.Code[*pc])))
	} else {
		callContext.stack.push(integer.Clear())
	}
	return nil, nil
}

// make push instruction function
func makePush(size uint64, pushByteSize int) executionFunc {
	return func(pc *uint64, interpreter *EVMInterpreter, callContext *callCtx) ([]byte, error) {
		codeLen := len(callContext.contract.Code)

		startMin := codeLen
		if int(*pc+1) < startMin {
			startMin = int(*pc + 1)
		}

		endMin := codeLen
		if startMin+pushByteSize < endMin {
			endMin = startMin + pushByteSize
		}

		integer := new(uint256.Int)
		callContext.stack.push(integer.SetBytes(common.RightPadBytes(
			callContext.contract.Code[startMin:endMin], pushByteSize)))

		*pc += size
		return nil, nil
	}
}

// make dup instruction function
func makeDup(size int64) executionFunc {
	return func(pc *uint64, interpreter *EVMInterpreter, callContext *callCtx) ([]byte, error) {
		callContext.stack.dup(int(size))
		return nil, nil
	}
}

// make swap instruction function
func makeSwap(size int64) executionFunc {
	// switch n + 1 otherwise n would be swapped with n
	size++
	return func(pc *uint64, interpreter *EVMInterpreter, callContext *callCtx) ([]byte, error) {
		callContext.stack.swap(int(size))
		return nil, nil
	}
}<|MERGE_RESOLUTION|>--- conflicted
+++ resolved
@@ -17,19 +17,10 @@
 package vm
 
 import (
-<<<<<<< HEAD
-	"math/big"
-
 	"github.com/celo-org/celo-blockchain/common"
-	"github.com/celo-org/celo-blockchain/common/math"
 	"github.com/celo-org/celo-blockchain/core/types"
 	"github.com/celo-org/celo-blockchain/params"
-=======
-	"github.com/ethereum/go-ethereum/common"
-	"github.com/ethereum/go-ethereum/core/types"
-	"github.com/ethereum/go-ethereum/params"
 	"github.com/holiman/uint256"
->>>>>>> cf667453
 	"golang.org/x/crypto/sha3"
 )
 
@@ -204,12 +195,6 @@
 	} else {
 		value.Clear()
 	}
-<<<<<<< HEAD
-	n := uint(shift.Uint64())
-	value.SetBytes(math.U256(new(big.Int).Lsh(value, n)).Bytes())
-
-=======
->>>>>>> cf667453
 	return nil, nil
 }
 
@@ -484,20 +469,6 @@
 	return nil, nil
 }
 
-<<<<<<< HEAD
-=======
-func opDifficulty(pc *uint64, interpreter *EVMInterpreter, callContext *callCtx) ([]byte, error) {
-	v, _ := uint256.FromBig(interpreter.evm.Difficulty)
-	callContext.stack.push(v)
-	return nil, nil
-}
-
-func opGasLimit(pc *uint64, interpreter *EVMInterpreter, callContext *callCtx) ([]byte, error) {
-	callContext.stack.push(new(uint256.Int).SetUint64(interpreter.evm.GasLimit))
-	return nil, nil
-}
-
->>>>>>> cf667453
 func opPop(pc *uint64, interpreter *EVMInterpreter, callContext *callCtx) ([]byte, error) {
 	callContext.stack.pop()
 	return nil, nil
