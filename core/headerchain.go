--- conflicted
+++ resolved
@@ -153,46 +153,13 @@
 		return &headerWriteResult{}, nil
 	}
 	ptd := hc.GetTd(headers[0].ParentHash, headers[0].Number.Uint64()-1)
-	if ptd == nil {
+	if ptd == nil && hc.config.FullHeaderChainAvailable {
 		return &headerWriteResult{}, consensus.ErrUnknownAncestor
 	}
 	var (
-<<<<<<< HEAD
-		hash     = header.Hash()
-		number   = header.Number.Uint64()
-		localTd  *big.Int
-		externTd *big.Int
-	)
-
-	// Calculate the total difficulty of the header.
-	// ptd seems to be abbreviation of "parent total difficulty".
-	// In IBFT, the announced td (total difficulty) is 1 + block number.
-	ptd := hc.GetTd(header.ParentHash, number-1)
-	if ptd == nil {
-		if hc.config.FullHeaderChainAvailable {
-			return NonStatTy, consensus.ErrUnknownAncestor
-		}
-		localTd = big.NewInt(hc.CurrentHeader().Number.Int64() + 1)
-	} else {
-		localTd = hc.GetTd(hc.currentHeaderHash, hc.CurrentHeader().Number.Uint64())
-	}
-
-	head := hc.CurrentHeader().Number.Uint64()
-	externTd = big.NewInt(int64(number + 1))
-
-	// Irrelevant of the canonical status, write the td and header to the database
-	//
-	// Note all the components of header(td, hash->number index and header) should
-	// be written atomically.
-	headerBatch := hc.chainDb.NewBatch()
-	rawdb.WriteTd(headerBatch, hash, number, externTd)
-	rawdb.WriteHeader(headerBatch, header)
-	if err := headerBatch.Write(); err != nil {
-		log.Crit("Failed to write header into disk", "err", err)
-=======
 		lastNumber = headers[0].Number.Uint64() - 1 // Last successfully imported number
 		lastHash   = headers[0].ParentHash          // Last imported header hash
-		newTD      = new(big.Int).Set(ptd)          // Total difficulty of inserted chain
+		newTD      *big.Int                         // Total difficulty of inserted chain
 
 		lastHeader    *types.Header
 		inserted      []numberHash // Ephemeral lookup of number/hash for the chain
@@ -211,7 +178,7 @@
 			hash = header.Hash()
 		}
 		number := header.Number.Uint64()
-		newTD.Add(newTD, header.Difficulty)
+		newTD = big.NewInt(int64(number + 1))
 
 		// If the header is already known, skip it, otherwise store
 		if !hc.HasHeader(hash, number) {
@@ -238,15 +205,15 @@
 	// Commit to disk!
 	if err := batch.Write(); err != nil {
 		log.Crit("Failed to write headers", "error", err)
->>>>>>> e7872729
 	}
 	batch.Reset()
 
 	var (
 		head    = hc.CurrentHeader().Number.Uint64()
-		localTD = hc.GetTd(hc.currentHeaderHash, head)
+		localTD = big.NewInt(int64(head + 1))
 		status  = SideStatTy
 	)
+
 	// If the total difficulty is higher than our known, add it to the canonical chain
 	// Second clause in the if statement reduces the vulnerability to selfish mining.
 	// Please refer to http://www.cs.cornell.edu/~ie53/publications/btcProcFC.pdf
@@ -285,6 +252,13 @@
 				headHeader = hc.GetHeader(headHash, headNumber)
 			)
 			for rawdb.ReadCanonicalHash(hc.chainDb, headNumber) != headHash {
+				// In some sync modes we do not have all headers.
+				if !hc.config.FullHeaderChainAvailable {
+					if headHeader == nil {
+						log.Debug("WriteHeader/nil head header encountered")
+						break
+					}
+				}
 				rawdb.WriteCanonicalHash(markerBatch, headHash, headNumber)
 				headHash = headHeader.ParentHash
 				headNumber = headHeader.Number.Uint64() - 1
@@ -301,34 +275,10 @@
 				rawdb.WriteHeadHeaderHash(markerBatch, hash)
 			}
 		}
-<<<<<<< HEAD
-
-		// Overwrite any stale canonical number assignments
-		var (
-			headHash   = header.ParentHash
-			headNumber = header.Number.Uint64() - 1
-			headHeader = hc.GetHeader(headHash, headNumber)
-		)
-		for rawdb.ReadCanonicalHash(hc.chainDb, headNumber) != headHash {
-			// In some sync modes we do not have all headers.
-			if !hc.config.FullHeaderChainAvailable {
-				if headHeader == nil {
-					log.Debug("WriteHeader/nil head header encountered")
-					break
-				}
-			}
-
-			rawdb.WriteCanonicalHash(markerBatch, headHash, headNumber)
-
-			headHash = headHeader.ParentHash
-			headNumber = headHeader.Number.Uint64() - 1
-			headHeader = hc.GetHeader(headHash, headNumber)
-=======
 		// Extend the canonical chain with the new headers
 		for _, hn := range inserted {
 			rawdb.WriteCanonicalHash(markerBatch, hn.hash, hn.number)
 			rawdb.WriteHeadHeaderHash(markerBatch, hn.hash)
->>>>>>> e7872729
 		}
 		if err := markerBatch.Write(); err != nil {
 			log.Crit("Failed to write header markers into disk", "err", err)
@@ -342,13 +292,6 @@
 		// Chain status is canonical since this insert was a reorg.
 		// Note that all inserts which have higher TD than existing are 'reorg'.
 		status = CanonStatTy
-<<<<<<< HEAD
-	} else {
-		log.Debug("Encountered a block with difficulty lower than main chain",
-			"extern total difficulty", externTd, "local total difficulty", localTd)
-		status = SideStatTy
-=======
->>>>>>> e7872729
 	}
 
 	if len(inserted) == 0 {
@@ -365,36 +308,25 @@
 
 func (hc *HeaderChain) ValidateHeaderChain(chain []*types.Header, checkFreq int, contiguousHeaders bool) (int, error) {
 	// Do a sanity check that the provided chain is actually ordered and linked
-<<<<<<< HEAD
 	if contiguousHeaders {
 		for i := 1; i < len(chain); i++ {
-			if chain[i].Number.Uint64() != chain[i-1].Number.Uint64()+1 || chain[i].ParentHash != chain[i-1].Hash() {
+			parentHash := chain[i-1].Hash()
+			if chain[i].Number.Uint64() != chain[i-1].Number.Uint64()+1 || chain[i].ParentHash != parentHash {
 				// Chain broke ancestry, log a message (programming error) and skip insertion
 				log.Error("Non contiguous header insert", "number", chain[i].Number, "hash", chain[i].Hash(),
-					"parent", chain[i].ParentHash, "prevnumber", chain[i-1].Number, "prevhash", chain[i-1].Hash())
+					"parent", chain[i].ParentHash, "prevnumber", chain[i-1].Number, "prevhash", parentHash)
 
 				return 0, fmt.Errorf("non contiguous insert: item %d is #%d [%x…], item %d is #%d [%x…] (parent [%x…])", i-1, chain[i-1].Number,
-					chain[i-1].Hash().Bytes()[:4], i, chain[i].Number, chain[i].Hash().Bytes()[:4], chain[i].ParentHash[:4])
-			}
-=======
-	for i := 1; i < len(chain); i++ {
-		parentHash := chain[i-1].Hash()
-		if chain[i].Number.Uint64() != chain[i-1].Number.Uint64()+1 || chain[i].ParentHash != parentHash {
-			// Chain broke ancestry, log a message (programming error) and skip insertion
-			log.Error("Non contiguous header insert", "number", chain[i].Number, "hash", chain[i].Hash(),
-				"parent", chain[i].ParentHash, "prevnumber", chain[i-1].Number, "prevhash", parentHash)
-
-			return 0, fmt.Errorf("non contiguous insert: item %d is #%d [%x…], item %d is #%d [%x…] (parent [%x…])", i-1, chain[i-1].Number,
-				parentHash.Bytes()[:4], i, chain[i].Number, chain[i].Hash().Bytes()[:4], chain[i].ParentHash[:4])
-		}
-		// If the header is a banned one, straight out abort
-		if BadHashes[parentHash] {
-			return i - 1, ErrBlacklistedHash
-		}
-		// If it's the last header in the cunk, we need to check it too
-		if i == len(chain)-1 && BadHashes[chain[i].Hash()] {
-			return i, ErrBlacklistedHash
->>>>>>> e7872729
+					parentHash.Bytes()[:4], i, chain[i].Number, chain[i].Hash().Bytes()[:4], chain[i].ParentHash[:4])
+			}
+			// If the header is a banned one, straight out abort
+			if BadHashes[parentHash] {
+				return i - 1, ErrBlacklistedHash
+			}
+			// If it's the last header in the cunk, we need to check it too
+			if i == len(chain)-1 && BadHashes[chain[i].Hash()] {
+				return i, ErrBlacklistedHash
+			}
 		}
 	}
 	// Generate the list of seal verification requests, and start the parallel verifier
@@ -416,7 +348,7 @@
 	defer close(abort)
 
 	// Iterate over the headers and ensure they all check out
-	for i := range chain {
+	for i, header := range chain {
 		// If the chain is terminating, stop processing blocks
 		if hc.procInterrupt() {
 			log.Debug("Premature abort during headers verification")
@@ -434,37 +366,6 @@
 
 // InsertHeaderChain inserts the given headers.
 //
-<<<<<<< HEAD
-// The verify parameter can be used to fine tune whether nonce verification
-// should be done or not. The reason behind the optional check is because some
-// of the header retrieval mechanisms already need to verfy nonces, as well as
-// because nonces can be verified sparsely, not needing to check each.
-func (hc *HeaderChain) InsertHeaderChain(chain []*types.Header, writeHeader WhCallback, start time.Time) (int, error) {
-	// Collect some import statistics to report on
-	stats := struct{ processed, ignored int }{}
-	// All headers passed verification, import them into the database
-	for i, header := range chain {
-		// Short circuit insertion if shutting down
-		if hc.procInterrupt() {
-			log.Debug("Premature abort during headers import")
-			return i, errors.New("aborted")
-		}
-		// If the header's already known, skip it, otherwise store
-		hash := header.Hash()
-		if hc.HasHeader(hash, header.Number.Uint64()) {
-			externTd := hc.GetTd(hash, header.Number.Uint64())
-			localTd := hc.GetTd(hc.currentHeaderHash, hc.CurrentHeader().Number.Uint64())
-			// If it has no difficulty, it wasn't stored properly
-			if externTd != nil && externTd.Cmp(localTd) <= 0 {
-				stats.ignored++
-				continue
-			}
-		}
-		if err := writeHeader(header); err != nil {
-			return i, err
-		}
-		stats.processed++
-=======
 // The validity of the headers is NOT CHECKED by this method, i.e. they need to be
 // validated by ValidateHeaderChain before calling InsertHeaderChain.
 //
@@ -476,7 +377,6 @@
 func (hc *HeaderChain) InsertHeaderChain(chain []*types.Header, start time.Time) (WriteStatus, error) {
 	if hc.procInterrupt() {
 		return 0, errors.New("aborted")
->>>>>>> e7872729
 	}
 	res, err := hc.writeHeaders(chain)
 
@@ -716,10 +616,6 @@
 
 		// If this is the first iteration, wipe any leftover data upwards too so
 		// we don't end up with dangling daps in the database
-<<<<<<< HEAD
-=======
-		var nums []uint64
->>>>>>> e7872729
 		if origin {
 			for n := num + 1; len(rawdb.ReadAllHashes(hc.chainDb, n)) > 0; n++ {
 				nums = append([]uint64{n}, nums...) // suboptimal, but we don't really expect this path
