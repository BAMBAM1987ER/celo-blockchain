// Copyright 2018 The go-ethereum Authors
// This file is part of the go-ethereum library.
//
// The go-ethereum library is free software: you can redistribute it and/or modify
// it under the terms of the GNU Lesser General Public License as published by
// the Free Software Foundation, either version 3 of the License, or
// (at your option) any later version.
//
// The go-ethereum library is distributed in the hope that it will be useful,
// but WITHOUT ANY WARRANTY; without even the implied warranty of
// MERCHANTABILITY or FITNESS FOR A PARTICULAR PURPOSE. See the
// GNU Lesser General Public License for more details.
//
// You should have received a copy of the GNU Lesser General Public License
// along with the go-ethereum library. If not, see <http://www.gnu.org/licenses/>.

package rawdb

import (
	"bytes"
	"encoding/hex"
	"fmt"
	"io/ioutil"
	"math/big"
	"math/rand"
	"os"
	"reflect"
	"testing"

<<<<<<< HEAD
	"github.com/celo-org/celo-blockchain/common"
	"github.com/celo-org/celo-blockchain/core/types"
	"github.com/celo-org/celo-blockchain/params"
	"github.com/celo-org/celo-blockchain/rlp"
=======
	"github.com/ethereum/go-ethereum/common"
	"github.com/ethereum/go-ethereum/core/types"
	"github.com/ethereum/go-ethereum/crypto"
	"github.com/ethereum/go-ethereum/params"
	"github.com/ethereum/go-ethereum/rlp"
>>>>>>> 794c6133
	"golang.org/x/crypto/sha3"
)

// Tests block header storage and retrieval operations.
func TestHeaderStorage(t *testing.T) {
	db := NewMemoryDatabase()

	// Create a test header to move around the database and make sure it's really new
	header := &types.Header{Number: big.NewInt(42), Extra: []byte("test header")}
	if entry := ReadHeader(db, header.Hash(), header.Number.Uint64()); entry != nil {
		t.Fatalf("Non existent header returned: %v", entry)
	}
	// Write and verify the header in the database
	WriteHeader(db, header)
	if entry := ReadHeader(db, header.Hash(), header.Number.Uint64()); entry == nil {
		t.Fatalf("Stored header not found")
	} else if entry.Hash() != header.Hash() {
		t.Fatalf("Retrieved header mismatch: have %v, want %v", entry, header)
	}
	if entry := ReadHeaderRLP(db, header.Hash(), header.Number.Uint64()); entry == nil {
		t.Fatalf("Stored header RLP not found")
	} else {
		hasher := sha3.NewLegacyKeccak256()
		hasher.Write(entry)

		if hash := common.BytesToHash(hasher.Sum(nil)); hash != header.Hash() {
			t.Fatalf("Retrieved RLP header mismatch: have %v, want %v", entry, header)
		}
	}
	// Delete the header and verify the execution
	DeleteHeader(db, header.Hash(), header.Number.Uint64())
	if entry := ReadHeader(db, header.Hash(), header.Number.Uint64()); entry != nil {
		t.Fatalf("Deleted header returned: %v", entry)
	}
}

// Tests block body storage and retrieval operations.
func TestBodyStorage(t *testing.T) {
	db := NewMemoryDatabase()

	// Create a test body to move around the database and make sure it's really new
	body := &types.Body{Randomness: &types.Randomness{}, EpochSnarkData: &types.EpochSnarkData{}}

	hasher := sha3.NewLegacyKeccak256()
	rlp.Encode(hasher, body)
	hash := common.BytesToHash(hasher.Sum(nil))

	if entry := ReadBody(db, hash, 0); entry != nil {
		t.Fatalf("Non existent body returned: %v", entry)
	}
	// Write and verify the body in the database
	WriteBody(db, hash, 0, body)
	if entry := ReadBody(db, hash, 0); entry == nil {
		t.Fatalf("Stored body not found")
	} else if types.DeriveSha(types.Transactions(entry.Transactions), newHasher()) != types.DeriveSha(types.Transactions(body.Transactions), newHasher()) {
		t.Fatalf("Retrieved body mismatch: have %v, want %v", entry, body)
	}
	if entry := ReadBodyRLP(db, hash, 0); entry == nil {
		t.Fatalf("Stored body RLP not found")
	} else {
		hasher := sha3.NewLegacyKeccak256()
		hasher.Write(entry)

		if calc := common.BytesToHash(hasher.Sum(nil)); calc != hash {
			t.Fatalf("Retrieved RLP body mismatch: have %v, want %v", entry, body)
		}
	}
	// Delete the body and verify the execution
	DeleteBody(db, hash, 0)
	if entry := ReadBody(db, hash, 0); entry != nil {
		t.Fatalf("Deleted body returned: %v", entry)
	}
}

// Tests block storage and retrieval operations.
func TestBlockStorage(t *testing.T) {
	db := NewMemoryDatabase()

	// Create a test block to move around the database and make sure it's really new
	block := types.NewBlockWithHeader(&types.Header{
		Extra:       []byte("test block"),
		TxHash:      types.EmptyRootHash,
		ReceiptHash: types.EmptyRootHash,
	})
	if entry := ReadBlock(db, block.Hash(), block.NumberU64()); entry != nil {
		t.Fatalf("Non existent block returned: %v", entry)
	}
	if entry := ReadHeader(db, block.Hash(), block.NumberU64()); entry != nil {
		t.Fatalf("Non existent header returned: %v", entry)
	}
	if entry := ReadBody(db, block.Hash(), block.NumberU64()); entry != nil {
		t.Fatalf("Non existent body returned: %v", entry)
	}
	// Write and verify the block in the database
	WriteBlock(db, block)
	if entry := ReadBlock(db, block.Hash(), block.NumberU64()); entry == nil {
		t.Fatalf("Stored block not found")
	} else if entry.Hash() != block.Hash() {
		t.Fatalf("Retrieved block mismatch: have %v, want %v", entry, block)
	}
	if entry := ReadHeader(db, block.Hash(), block.NumberU64()); entry == nil {
		t.Fatalf("Stored header not found")
	} else if entry.Hash() != block.Header().Hash() {
		t.Fatalf("Retrieved header mismatch: have %v, want %v", entry, block.Header())
	}
	if entry := ReadBody(db, block.Hash(), block.NumberU64()); entry == nil {
		t.Fatalf("Stored body not found")
	} else if types.DeriveSha(types.Transactions(entry.Transactions), newHasher()) != types.DeriveSha(block.Transactions(), newHasher()) {
		t.Fatalf("Retrieved body mismatch: have %v, want %v", entry, block.Body())
	}
	// Delete the block and verify the execution
	DeleteBlock(db, block.Hash(), block.NumberU64())
	if entry := ReadBlock(db, block.Hash(), block.NumberU64()); entry != nil {
		t.Fatalf("Deleted block returned: %v", entry)
	}
	if entry := ReadHeader(db, block.Hash(), block.NumberU64()); entry != nil {
		t.Fatalf("Deleted header returned: %v", entry)
	}
	if entry := ReadBody(db, block.Hash(), block.NumberU64()); entry != nil {
		t.Fatalf("Deleted body returned: %v", entry)
	}
}

// Tests that partial block contents don't get reassembled into full blocks.
func TestPartialBlockStorage(t *testing.T) {
	db := NewMemoryDatabase()
	block := types.NewBlockWithHeader(&types.Header{
		Extra:       []byte("test block"),
		TxHash:      types.EmptyRootHash,
		ReceiptHash: types.EmptyRootHash,
	})
	// Store a header and check that it's not recognized as a block
	WriteHeader(db, block.Header())
	if entry := ReadBlock(db, block.Hash(), block.NumberU64()); entry != nil {
		t.Fatalf("Non existent block returned: %v", entry)
	}
	DeleteHeader(db, block.Hash(), block.NumberU64())

	// Store a body and check that it's not recognized as a block
	WriteBody(db, block.Hash(), block.NumberU64(), block.Body())
	if entry := ReadBlock(db, block.Hash(), block.NumberU64()); entry != nil {
		t.Fatalf("Non existent block returned: %v", entry)
	}
	DeleteBody(db, block.Hash(), block.NumberU64())

	// Store a header and a body separately and check reassembly
	WriteHeader(db, block.Header())
	WriteBody(db, block.Hash(), block.NumberU64(), block.Body())

	if entry := ReadBlock(db, block.Hash(), block.NumberU64()); entry == nil {
		t.Fatalf("Stored block not found")
	} else if entry.Hash() != block.Hash() {
		t.Fatalf("Retrieved block mismatch: have %v, want %v", entry, block)
	}
}

// Tests block storage and retrieval operations.
func TestBadBlockStorage(t *testing.T) {
	db := NewMemoryDatabase()

	// Create a test block to move around the database and make sure it's really new
	block := types.NewBlockWithHeader(&types.Header{
		Number:      big.NewInt(1),
		Extra:       []byte("bad block"),
		TxHash:      types.EmptyRootHash,
		ReceiptHash: types.EmptyRootHash,
	})
	if entry := ReadBadBlock(db, block.Hash()); entry != nil {
		t.Fatalf("Non existent block returned: %v", entry)
	}
	// Write and verify the block in the database
	WriteBadBlock(db, block)
	if entry := ReadBadBlock(db, block.Hash()); entry == nil {
		t.Fatalf("Stored block not found")
	} else if entry.Hash() != block.Hash() {
		t.Fatalf("Retrieved block mismatch: have %v, want %v", entry, block)
	}
	// Write one more bad block
	blockTwo := types.NewBlockWithHeader(&types.Header{
		Number:      big.NewInt(2),
		Extra:       []byte("bad block two"),
		TxHash:      types.EmptyRootHash,
		ReceiptHash: types.EmptyRootHash,
	})
	WriteBadBlock(db, blockTwo)

	// Write the block one again, should be filtered out.
	WriteBadBlock(db, block)
	badBlocks := ReadAllBadBlocks(db)
	if len(badBlocks) != 2 {
		t.Fatalf("Failed to load all bad blocks")
	}

	// Write a bunch of bad blocks, all the blocks are should sorted
	// in reverse order. The extra blocks should be truncated.
	for _, n := range rand.Perm(100) {
		block := types.NewBlockWithHeader(&types.Header{
			Number:      big.NewInt(int64(n)),
			Extra:       []byte("bad block"),
			TxHash:      types.EmptyRootHash,
			ReceiptHash: types.EmptyRootHash,
		})
		WriteBadBlock(db, block)
	}
	badBlocks = ReadAllBadBlocks(db)
	if len(badBlocks) != badBlockToKeep {
		t.Fatalf("The number of persised bad blocks in incorrect %d", len(badBlocks))
	}
	for i := 0; i < len(badBlocks)-1; i++ {
		if badBlocks[i].NumberU64() < badBlocks[i+1].NumberU64() {
			t.Fatalf("The bad blocks are not sorted #[%d](%d) < #[%d](%d)", i, i+1, badBlocks[i].NumberU64(), badBlocks[i+1].NumberU64())
		}
	}

	// Delete all bad blocks
	DeleteBadBlocks(db)
	badBlocks = ReadAllBadBlocks(db)
	if len(badBlocks) != 0 {
		t.Fatalf("Failed to delete bad blocks")
	}
}

// Tests block total difficulty storage and retrieval operations.
func TestTdStorage(t *testing.T) {
	db := NewMemoryDatabase()

	// Create a test TD to move around the database and make sure it's really new
	hash, td := common.Hash{}, big.NewInt(314)
	if entry := ReadTd(db, hash, 0); entry != nil {
		t.Fatalf("Non existent TD returned: %v", entry)
	}
	// Write and verify the TD in the database
	WriteTd(db, hash, 0, td)
	if entry := ReadTd(db, hash, 0); entry == nil {
		t.Fatalf("Stored TD not found")
	} else if entry.Cmp(td) != 0 {
		t.Fatalf("Retrieved TD mismatch: have %v, want %v", entry, td)
	}
	// Delete the TD and verify the execution
	DeleteTd(db, hash, 0)
	if entry := ReadTd(db, hash, 0); entry != nil {
		t.Fatalf("Deleted TD returned: %v", entry)
	}
}

// Tests that canonical numbers can be mapped to hashes and retrieved.
func TestCanonicalMappingStorage(t *testing.T) {
	db := NewMemoryDatabase()

	// Create a test canonical number and assinged hash to move around
	hash, number := common.Hash{0: 0xff}, uint64(314)
	if entry := ReadCanonicalHash(db, number); entry != (common.Hash{}) {
		t.Fatalf("Non existent canonical mapping returned: %v", entry)
	}
	// Write and verify the TD in the database
	WriteCanonicalHash(db, hash, number)
	if entry := ReadCanonicalHash(db, number); entry == (common.Hash{}) {
		t.Fatalf("Stored canonical mapping not found")
	} else if entry != hash {
		t.Fatalf("Retrieved canonical mapping mismatch: have %v, want %v", entry, hash)
	}
	// Delete the TD and verify the execution
	DeleteCanonicalHash(db, number)
	if entry := ReadCanonicalHash(db, number); entry != (common.Hash{}) {
		t.Fatalf("Deleted canonical mapping returned: %v", entry)
	}
}

// Tests that head headers and head blocks can be assigned, individually.
func TestHeadStorage(t *testing.T) {
	db := NewMemoryDatabase()

	blockHead := types.NewBlockWithHeader(&types.Header{Extra: []byte("test block header")})
	blockFull := types.NewBlockWithHeader(&types.Header{Extra: []byte("test block full")})
	blockFast := types.NewBlockWithHeader(&types.Header{Extra: []byte("test block fast")})

	// Check that no head entries are in a pristine database
	if entry := ReadHeadHeaderHash(db); entry != (common.Hash{}) {
		t.Fatalf("Non head header entry returned: %v", entry)
	}
	if entry := ReadHeadBlockHash(db); entry != (common.Hash{}) {
		t.Fatalf("Non head block entry returned: %v", entry)
	}
	if entry := ReadHeadFastBlockHash(db); entry != (common.Hash{}) {
		t.Fatalf("Non fast head block entry returned: %v", entry)
	}
	// Assign separate entries for the head header and block
	WriteHeadHeaderHash(db, blockHead.Hash())
	WriteHeadBlockHash(db, blockFull.Hash())
	WriteHeadFastBlockHash(db, blockFast.Hash())

	// Check that both heads are present, and different (i.e. two heads maintained)
	if entry := ReadHeadHeaderHash(db); entry != blockHead.Hash() {
		t.Fatalf("Head header hash mismatch: have %v, want %v", entry, blockHead.Hash())
	}
	if entry := ReadHeadBlockHash(db); entry != blockFull.Hash() {
		t.Fatalf("Head block hash mismatch: have %v, want %v", entry, blockFull.Hash())
	}
	if entry := ReadHeadFastBlockHash(db); entry != blockFast.Hash() {
		t.Fatalf("Fast head block hash mismatch: have %v, want %v", entry, blockFast.Hash())
	}
}

// Tests that receipts associated with a single block can be stored and retrieved.
func TestBlockReceiptStorage(t *testing.T) {
	db := NewMemoryDatabase()

	// Create a live block since we need metadata to reconstruct the receipt
	tx1 := types.NewTransaction(1, common.HexToAddress("0x1"), big.NewInt(1), 1, big.NewInt(1), nil, nil, nil, nil)
	tx2 := types.NewTransaction(2, common.HexToAddress("0x2"), big.NewInt(2), 2, big.NewInt(2), nil, nil, nil, nil)

	body := &types.Body{Transactions: types.Transactions{tx1, tx2}, Randomness: &types.Randomness{}, EpochSnarkData: &types.EpochSnarkData{}}

	// Create the two receipts to manage afterwards
	receipt1 := &types.Receipt{
		Status:            types.ReceiptStatusFailed,
		CumulativeGasUsed: 1,
		Logs: []*types.Log{
			{Address: common.BytesToAddress([]byte{0x11})},
			{Address: common.BytesToAddress([]byte{0x01, 0x11})},
		},
		TxHash:          tx1.Hash(),
		ContractAddress: common.BytesToAddress([]byte{0x01, 0x11, 0x11}),
		GasUsed:         111111,
	}
	receipt1.Bloom = types.CreateBloom(types.Receipts{receipt1})

	receipt2 := &types.Receipt{
		PostState:         common.Hash{2}.Bytes(),
		CumulativeGasUsed: 2,
		Logs: []*types.Log{
			{Address: common.BytesToAddress([]byte{0x22})},
			{Address: common.BytesToAddress([]byte{0x02, 0x22})},
		},
		TxHash:          tx2.Hash(),
		ContractAddress: common.BytesToAddress([]byte{0x02, 0x22, 0x22}),
		GasUsed:         222222,
	}
	receipt2.Bloom = types.CreateBloom(types.Receipts{receipt2})
	receipts := []*types.Receipt{receipt1, receipt2}

	// Check that no receipt entries are in a pristine database
	hash := common.BytesToHash([]byte{0x03, 0x14})
	if rs := ReadReceipts(db, hash, 0, params.IstanbulTestChainConfig); len(rs) != 0 {
		t.Fatalf("non existent receipts returned: %v", rs)
	}
	// Insert the body that corresponds to the receipts
	WriteBody(db, hash, 0, body)

	// Insert the receipt slice into the database and check presence
	WriteReceipts(db, hash, 0, receipts)
	if rs := ReadReceipts(db, hash, 0, params.IstanbulTestChainConfig); len(rs) == 0 {
		t.Fatalf("no receipts returned")
	} else {
		if err := checkReceiptsRLP(rs, receipts); err != nil {
			t.Fatalf(err.Error())
		}
	}
	// Delete the body and ensure that the receipts are no longer returned (metadata can't be recomputed)
	DeleteBody(db, hash, 0)
	if rs := ReadReceipts(db, hash, 0, params.IstanbulTestChainConfig); rs != nil {
		t.Fatalf("receipts returned when body was deleted: %v", rs)
	}
	// Ensure that receipts without metadata can be returned without the block body too
	if err := checkReceiptsRLP(ReadRawReceipts(db, hash, 0), receipts); err != nil {
		t.Fatalf(err.Error())
	}
	// Sanity check that body alone without the receipt is a full purge
	WriteBody(db, hash, 0, body)

	DeleteReceipts(db, hash, 0)
	if rs := ReadReceipts(db, hash, 0, params.IstanbulTestChainConfig); len(rs) != 0 {
		t.Fatalf("deleted receipts returned: %v", rs)
	}
}

func checkReceiptsRLP(have, want types.Receipts) error {
	if len(have) != len(want) {
		return fmt.Errorf("receipts sizes mismatch: have %d, want %d", len(have), len(want))
	}
	for i := 0; i < len(want); i++ {
		rlpHave, err := rlp.EncodeToBytes(have[i])
		if err != nil {
			return err
		}
		rlpWant, err := rlp.EncodeToBytes(want[i])
		if err != nil {
			return err
		}
		if !bytes.Equal(rlpHave, rlpWant) {
			return fmt.Errorf("receipt #%d: receipt mismatch: have %s, want %s", i, hex.EncodeToString(rlpHave), hex.EncodeToString(rlpWant))
		}
	}
	return nil
}

func TestAncientStorage(t *testing.T) {
	// Freezer style fast import the chain.
	frdir, err := ioutil.TempDir("", "")
	if err != nil {
		t.Fatalf("failed to create temp freezer dir: %v", err)
	}
	defer os.RemoveAll(frdir)

	db, err := NewDatabaseWithFreezer(NewMemoryDatabase(), frdir, "", false)
	if err != nil {
		t.Fatalf("failed to create database with ancient backend")
	}
	defer db.Close()
	// Create a test block
	block := types.NewBlockWithHeader(&types.Header{
		Number:      big.NewInt(0),
		Extra:       []byte("test block"),
		TxHash:      types.EmptyRootHash,
		ReceiptHash: types.EmptyRootHash,
	})
	// Ensure nothing non-existent will be read
	hash, number := block.Hash(), block.NumberU64()
	if blob := ReadHeaderRLP(db, hash, number); len(blob) > 0 {
		t.Fatalf("non existent header returned")
	}
	if blob := ReadBodyRLP(db, hash, number); len(blob) > 0 {
		t.Fatalf("non existent body returned")
	}
	if blob := ReadReceiptsRLP(db, hash, number); len(blob) > 0 {
		t.Fatalf("non existent receipts returned")
	}
	if blob := ReadTdRLP(db, hash, number); len(blob) > 0 {
		t.Fatalf("non existent td returned")
	}

	// Write and verify the header in the database
	WriteAncientBlocks(db, []*types.Block{block}, []types.Receipts{nil}, big.NewInt(100))

	if blob := ReadHeaderRLP(db, hash, number); len(blob) == 0 {
		t.Fatalf("no header returned")
	}
	if blob := ReadBodyRLP(db, hash, number); len(blob) == 0 {
		t.Fatalf("no body returned")
	}
	if blob := ReadReceiptsRLP(db, hash, number); len(blob) == 0 {
		t.Fatalf("no receipts returned")
	}
	if blob := ReadTdRLP(db, hash, number); len(blob) == 0 {
		t.Fatalf("no td returned")
	}

	// Use a fake hash for data retrieval, nothing should be returned.
	fakeHash := common.BytesToHash([]byte{0x01, 0x02, 0x03})
	if blob := ReadHeaderRLP(db, fakeHash, number); len(blob) != 0 {
		t.Fatalf("invalid header returned")
	}
	if blob := ReadBodyRLP(db, fakeHash, number); len(blob) != 0 {
		t.Fatalf("invalid body returned")
	}
	if blob := ReadReceiptsRLP(db, fakeHash, number); len(blob) != 0 {
		t.Fatalf("invalid receipts returned")
	}
	if blob := ReadTdRLP(db, fakeHash, number); len(blob) != 0 {
		t.Fatalf("invalid td returned")
	}
}

func TestCanonicalHashIteration(t *testing.T) {
	var cases = []struct {
		from, to uint64
		limit    int
		expect   []uint64
	}{
		{1, 8, 0, nil},
		{1, 8, 1, []uint64{1}},
		{1, 8, 10, []uint64{1, 2, 3, 4, 5, 6, 7}},
		{1, 9, 10, []uint64{1, 2, 3, 4, 5, 6, 7, 8}},
		{2, 9, 10, []uint64{2, 3, 4, 5, 6, 7, 8}},
		{9, 10, 10, nil},
	}
	// Test empty db iteration
	db := NewMemoryDatabase()
	numbers, _ := ReadAllCanonicalHashes(db, 0, 10, 10)
	if len(numbers) != 0 {
		t.Fatalf("No entry should be returned to iterate an empty db")
	}
	// Fill database with testing data.
	for i := uint64(1); i <= 8; i++ {
		WriteCanonicalHash(db, common.Hash{}, i)
		WriteTd(db, common.Hash{}, i, big.NewInt(10)) // Write some interferential data
	}
	for i, c := range cases {
		numbers, _ := ReadAllCanonicalHashes(db, c.from, c.to, c.limit)
		if !reflect.DeepEqual(numbers, c.expect) {
			t.Fatalf("Case %d failed, want %v, got %v", i, c.expect, numbers)
		}
	}
}

func TestHashesInRange(t *testing.T) {
	mkHeader := func(number, seq int) *types.Header {
		h := types.Header{
			Difficulty: new(big.Int),
			Number:     big.NewInt(int64(number)),
			GasLimit:   uint64(seq),
		}
		return &h
	}
	db := NewMemoryDatabase()
	// For each number, write N versions of that particular number
	total := 0
	for i := 0; i < 15; i++ {
		for ii := 0; ii < i; ii++ {
			WriteHeader(db, mkHeader(i, ii))
			total++
		}
	}
	if have, want := len(ReadAllHashesInRange(db, 10, 10)), 10; have != want {
		t.Fatalf("Wrong number of hashes read, want %d, got %d", want, have)
	}
	if have, want := len(ReadAllHashesInRange(db, 10, 9)), 0; have != want {
		t.Fatalf("Wrong number of hashes read, want %d, got %d", want, have)
	}
	if have, want := len(ReadAllHashesInRange(db, 0, 100)), total; have != want {
		t.Fatalf("Wrong number of hashes read, want %d, got %d", want, have)
	}
	if have, want := len(ReadAllHashesInRange(db, 9, 10)), 9+10; have != want {
		t.Fatalf("Wrong number of hashes read, want %d, got %d", want, have)
	}
	if have, want := len(ReadAllHashes(db, 10)), 10; have != want {
		t.Fatalf("Wrong number of hashes read, want %d, got %d", want, have)
	}
	if have, want := len(ReadAllHashes(db, 16)), 0; have != want {
		t.Fatalf("Wrong number of hashes read, want %d, got %d", want, have)
	}
	if have, want := len(ReadAllHashes(db, 1)), 1; have != want {
		t.Fatalf("Wrong number of hashes read, want %d, got %d", want, have)
	}
}

// This measures the write speed of the WriteAncientBlocks operation.
func BenchmarkWriteAncientBlocks(b *testing.B) {
	// Open freezer database.
	frdir, err := ioutil.TempDir("", "")
	if err != nil {
		b.Fatalf("failed to create temp freezer dir: %v", err)
	}
	defer os.RemoveAll(frdir)
	db, err := NewDatabaseWithFreezer(NewMemoryDatabase(), frdir, "", false)
	if err != nil {
		b.Fatalf("failed to create database with ancient backend")
	}

	// Create the data to insert. The blocks must have consecutive numbers, so we create
	// all of them ahead of time. However, there is no need to create receipts
	// individually for each block, just make one batch here and reuse it for all writes.
	const batchSize = 128
	const blockTxs = 20
	allBlocks := makeTestBlocks(b.N, blockTxs)
	batchReceipts := makeTestReceipts(batchSize, blockTxs)
	b.ResetTimer()

	// The benchmark loop writes batches of blocks, but note that the total block count is
	// b.N. This means the resulting ns/op measurement is the time it takes to write a
	// single block and its associated data.
	var td = big.NewInt(55)
	var totalSize int64
	for i := 0; i < b.N; i += batchSize {
		length := batchSize
		if i+batchSize > b.N {
			length = b.N - i
		}

		blocks := allBlocks[i : i+length]
		receipts := batchReceipts[:length]
		writeSize, err := WriteAncientBlocks(db, blocks, receipts, td)
		if err != nil {
			b.Fatal(err)
		}
		totalSize += writeSize
	}

	// Enable MB/s reporting.
	b.SetBytes(totalSize / int64(b.N))
}

// makeTestBlocks creates fake blocks for the ancient write benchmark.
func makeTestBlocks(nblock int, txsPerBlock int) []*types.Block {
	key, _ := crypto.HexToECDSA("b71c71a67e1177ad4e901695e1b4b9ee17ae16c6668d313eac2f96dbcda3f291")
	signer := types.LatestSignerForChainID(big.NewInt(8))

	// Create transactions.
	txs := make([]*types.Transaction, txsPerBlock)
	for i := 0; i < len(txs); i++ {
		var err error
		to := common.Address{1, 1, 1, 1, 1, 1, 1, 1, 1, 1, 1, 1, 1, 1, 1, 1}
		txs[i], err = types.SignNewTx(key, signer, &types.LegacyTx{
			Nonce:    2,
			GasPrice: big.NewInt(30000),
			Gas:      0x45454545,
			To:       &to,
		})
		if err != nil {
			panic(err)
		}
	}

	// Create the blocks.
	blocks := make([]*types.Block, nblock)
	for i := 0; i < nblock; i++ {
		header := &types.Header{
			Number: big.NewInt(int64(i)),
			Extra:  []byte("test block"),
		}
		blocks[i] = types.NewBlockWithHeader(header).WithBody(txs, nil)
		blocks[i].Hash() // pre-cache the block hash
	}
	return blocks
}

// makeTestReceipts creates fake receipts for the ancient write benchmark.
func makeTestReceipts(n int, nPerBlock int) []types.Receipts {
	receipts := make([]*types.Receipt, nPerBlock)
	for i := 0; i < len(receipts); i++ {
		receipts[i] = &types.Receipt{
			Status:            types.ReceiptStatusSuccessful,
			CumulativeGasUsed: 0x888888888,
			Logs:              make([]*types.Log, 5),
		}
	}
	allReceipts := make([]types.Receipts, n)
	for i := 0; i < n; i++ {
		allReceipts[i] = receipts
	}
	return allReceipts
}<|MERGE_RESOLUTION|>--- conflicted
+++ resolved
@@ -27,18 +27,11 @@
 	"reflect"
 	"testing"
 
-<<<<<<< HEAD
 	"github.com/celo-org/celo-blockchain/common"
 	"github.com/celo-org/celo-blockchain/core/types"
+	"github.com/celo-org/celo-blockchain/crypto"
 	"github.com/celo-org/celo-blockchain/params"
 	"github.com/celo-org/celo-blockchain/rlp"
-=======
-	"github.com/ethereum/go-ethereum/common"
-	"github.com/ethereum/go-ethereum/core/types"
-	"github.com/ethereum/go-ethereum/crypto"
-	"github.com/ethereum/go-ethereum/params"
-	"github.com/ethereum/go-ethereum/rlp"
->>>>>>> 794c6133
 	"golang.org/x/crypto/sha3"
 )
 
@@ -537,9 +530,8 @@
 func TestHashesInRange(t *testing.T) {
 	mkHeader := func(number, seq int) *types.Header {
 		h := types.Header{
-			Difficulty: new(big.Int),
-			Number:     big.NewInt(int64(number)),
-			GasLimit:   uint64(seq),
+			Number:  big.NewInt(int64(number)),
+			GasUsed: uint64(seq),
 		}
 		return &h
 	}
@@ -649,7 +641,7 @@
 			Number: big.NewInt(int64(i)),
 			Extra:  []byte("test block"),
 		}
-		blocks[i] = types.NewBlockWithHeader(header).WithBody(txs, nil)
+		blocks[i] = types.NewBlockWithHeader(header).WithBody(txs, nil, nil)
 		blocks[i].Hash() // pre-cache the block hash
 	}
 	return blocks
