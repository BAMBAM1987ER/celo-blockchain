// Copyright 2014 The go-ethereum Authors
// This file is part of the go-ethereum library.
//
// The go-ethereum library is free software: you can redistribute it and/or modify
// it under the terms of the GNU Lesser General Public License as published by
// the Free Software Foundation, either version 3 of the License, or
// (at your option) any later version.
//
// The go-ethereum library is distributed in the hope that it will be useful,
// but WITHOUT ANY WARRANTY; without even the implied warranty of
// MERCHANTABILITY or FITNESS FOR A PARTICULAR PURPOSE. See the
// GNU Lesser General Public License for more details.
//
// You should have received a copy of the GNU Lesser General Public License
// along with the go-ethereum library. If not, see <http://www.gnu.org/licenses/>.

// Package core implements the Ethereum consensus protocol.
package core

import (
	"errors"
	"fmt"
	"io"
	"math/big"
	mrand "math/rand"
	"sort"
	"sync"
	"sync/atomic"
	"time"

	"github.com/celo-org/celo-blockchain/common"
	"github.com/celo-org/celo-blockchain/common/mclock"
	"github.com/celo-org/celo-blockchain/common/prque"
	"github.com/celo-org/celo-blockchain/consensus"
	"github.com/celo-org/celo-blockchain/core/rawdb"
	"github.com/celo-org/celo-blockchain/core/state"
	"github.com/celo-org/celo-blockchain/core/state/snapshot"
	"github.com/celo-org/celo-blockchain/core/types"
	"github.com/celo-org/celo-blockchain/core/vm"
	"github.com/celo-org/celo-blockchain/core/vm/vmcontext"
	"github.com/celo-org/celo-blockchain/ethdb"
	"github.com/celo-org/celo-blockchain/event"
	"github.com/celo-org/celo-blockchain/internal/syncx"
	"github.com/celo-org/celo-blockchain/log"
	"github.com/celo-org/celo-blockchain/metrics"
	"github.com/celo-org/celo-blockchain/params"
	"github.com/celo-org/celo-blockchain/rlp"
	"github.com/celo-org/celo-blockchain/trie"
	lru "github.com/hashicorp/golang-lru"
)

var (
	headBlockGauge     = metrics.NewRegisteredGauge("chain/head/block", nil)
	headHeaderGauge    = metrics.NewRegisteredGauge("chain/head/header", nil)
	headFastBlockGauge = metrics.NewRegisteredGauge("chain/head/receipt", nil)

	accountReadTimer   = metrics.NewRegisteredTimer("chain/account/reads", nil)
	accountHashTimer   = metrics.NewRegisteredTimer("chain/account/hashes", nil)
	accountUpdateTimer = metrics.NewRegisteredTimer("chain/account/updates", nil)
	accountCommitTimer = metrics.NewRegisteredTimer("chain/account/commits", nil)

	storageReadTimer   = metrics.NewRegisteredTimer("chain/storage/reads", nil)
	storageHashTimer   = metrics.NewRegisteredTimer("chain/storage/hashes", nil)
	storageUpdateTimer = metrics.NewRegisteredTimer("chain/storage/updates", nil)
	storageCommitTimer = metrics.NewRegisteredTimer("chain/storage/commits", nil)

	snapshotAccountReadTimer = metrics.NewRegisteredTimer("chain/snapshot/account/reads", nil)
	snapshotStorageReadTimer = metrics.NewRegisteredTimer("chain/snapshot/storage/reads", nil)
	snapshotCommitTimer      = metrics.NewRegisteredTimer("chain/snapshot/commits", nil)

	blockInsertTimer     = metrics.NewRegisteredTimer("chain/inserts", nil)
	blockValidationTimer = metrics.NewRegisteredTimer("chain/validation", nil)
	blockExecutionTimer  = metrics.NewRegisteredTimer("chain/execution", nil)
	blockWriteTimer      = metrics.NewRegisteredTimer("chain/write", nil)

	blockReorgMeter         = metrics.NewRegisteredMeter("chain/reorg/executes", nil)
	blockReorgAddMeter      = metrics.NewRegisteredMeter("chain/reorg/add", nil)
	blockReorgDropMeter     = metrics.NewRegisteredMeter("chain/reorg/drop", nil)
	blockReorgInvalidatedTx = metrics.NewRegisteredMeter("chain/reorg/invalidTx", nil)

	blockPrefetchExecuteTimer   = metrics.NewRegisteredTimer("chain/prefetch/executes", nil)
	blockPrefetchInterruptMeter = metrics.NewRegisteredMeter("chain/prefetch/interrupts", nil)

	errInsertionInterrupted = errors.New("insertion is interrupted")
	errCommitmentNotFound   = errors.New("randomness commitment not found")
	errChainStopped         = errors.New("blockchain is stopped")
)

const (
	bodyCacheLimit      = 256
	blockCacheLimit     = 256
	receiptsCacheLimit  = 32
	txLookupCacheLimit  = 1024
	maxFutureBlocks     = 256
	maxTimeFutureBlocks = 30
	TriesInMemory       = 128

	// BlockChainVersion ensures that an incompatible database forces a resync from scratch.
	//
	// Changelog:
	//
	// - Version 4
	//   The following incompatible database changes were added:
	//   * the `BlockNumber`, `TxHash`, `TxIndex`, `BlockHash` and `Index` fields of log are deleted
	//   * the `Bloom` field of receipt is deleted
	//   * the `BlockIndex` and `TxIndex` fields of txlookup are deleted
	// - Version 5
	//  The following incompatible database changes were added:
	//    * the `TxHash`, `GasCost`, and `ContractAddress` fields are no longer stored for a receipt
	//    * the `TxHash`, `GasCost`, and `ContractAddress` fields are computed by looking up the
	//      receipts' corresponding block
	// - Version 6
	//  The following incompatible database changes were added:
	//    * Transaction lookup information stores the corresponding block number instead of block hash
	// - Version 7
	//  The following incompatible database changes were added:
	//    * Use freezer as the ancient database to maintain all ancient data
	// - Version 8
	//  The following incompatible database changes were added:
	//    * New scheme for contract code in order to separate the codes and trie nodes
	BlockChainVersion uint64 = 8
)

// CacheConfig contains the configuration values for the trie caching/pruning
// that's resident in a blockchain.
type CacheConfig struct {
	TrieCleanLimit      int           // Memory allowance (MB) to use for caching trie nodes in memory
	TrieCleanJournal    string        // Disk journal for saving clean cache entries.
	TrieCleanRejournal  time.Duration // Time interval to dump clean cache to disk periodically
	TrieCleanNoPrefetch bool          // Whether to disable heuristic state prefetching for followup blocks
	TrieDirtyLimit      int           // Memory limit (MB) at which to start flushing dirty trie nodes to disk
	TrieDirtyDisabled   bool          // Whether to disable trie write caching and GC altogether (archive node)
	TrieTimeLimit       time.Duration // Time limit after which to flush the current in-memory trie to disk
	SnapshotLimit       int           // Memory allowance (MB) to use for caching snapshot entries in memory
	Preimages           bool          // Whether to store preimage of trie key to the disk

	SnapshotWait bool // Wait for snapshot construction on startup. TODO(karalabe): This is a dirty hack for testing, nuke it
}

// defaultCacheConfig are the default caching values if none are specified by the
// user (also used during testing).
var defaultCacheConfig = &CacheConfig{
	TrieCleanLimit: 256,
	TrieDirtyLimit: 256,
	TrieTimeLimit:  5 * time.Minute,
	SnapshotLimit:  256,
	SnapshotWait:   true,
}

// BlockChain represents the canonical chain given a database with a genesis
// block. The Blockchain manages chain imports, reverts, chain reorganisations.
//
// Importing blocks in to the block chain happens according to the set of rules
// defined by the two stage Validator. Processing of blocks is done using the
// Processor which processes the included transaction. The validation of the state
// is done in the second part of the Validator. Failing results in aborting of
// the import.
//
// The BlockChain also helps in returning blocks from **any** chain included
// in the database as well as blocks that represents the canonical chain. It's
// important to note that GetBlock can return any block and does not need to be
// included in the canonical one where as GetBlockByNumber always represents the
// canonical chain.
type BlockChain struct {
	chainConfig *params.ChainConfig // Chain & network configuration
	cacheConfig *CacheConfig        // Cache configuration for pruning

	db     ethdb.Database // Low level persistent database to store final content in
	snaps  *snapshot.Tree // Snapshot tree for fast trie leaf access
	triegc *prque.Prque   // Priority queue mapping block numbers to tries to gc
	gcproc time.Duration  // Accumulates canonical block processing for trie dumping

	// txLookupLimit is the maximum number of blocks from head whose tx indices
	// are reserved:
	//  * 0:   means no limit and regenerate any missing indexes
	//  * N:   means N block limit [HEAD-N+1, HEAD] and delete extra indexes
	//  * nil: disable tx reindexer/deleter, but still index new blocks
	txLookupLimit uint64

	hc            *HeaderChain
	rmLogsFeed    event.Feed
	chainFeed     event.Feed
	chainSideFeed event.Feed
	chainHeadFeed event.Feed
	logsFeed      event.Feed
	blockProcFeed event.Feed
	scope         event.SubscriptionScope
	genesisBlock  *types.Block

	// This mutex synchronizes chain write operations.
	// Readers don't need to take it, they can just read the database.
	chainmu *syncx.ClosableMutex

	currentBlock     atomic.Value // Current head of the block chain
	currentFastBlock atomic.Value // Current head of the fast-sync chain (may be above the block chain!)

	stateCache    state.Database // State database to reuse between imports (contains state cache)
	bodyCache     *lru.Cache     // Cache for the most recent block bodies
	bodyRLPCache  *lru.Cache     // Cache for the most recent block bodies in RLP encoded format
	receiptsCache *lru.Cache     // Cache for the most recent receipts per block
	blockCache    *lru.Cache     // Cache for the most recent entire blocks
	txLookupCache *lru.Cache     // Cache for the most recent transaction lookup data.
	futureBlocks  *lru.Cache     // future blocks are blocks added for later processing

	wg            sync.WaitGroup //
	quit          chan struct{}  // shutdown signal, closed in Stop.
	running       int32          // 0 if chain is running, 1 when stopped
	procInterrupt int32          // interrupt signaler for block processing

	engine     consensus.Engine
	validator  Validator // Block and state validator interface
	prefetcher Prefetcher
	processor  Processor // Block transaction processor interface
	vmConfig   vm.Config

	shouldPreserve func(*types.Block) bool // Function used to determine whether should preserve the given block.
}

// NewBlockChain returns a fully initialised block chain using information
// available in the database. It initialises the default Ethereum Validator and
// Processor.
func NewBlockChain(db ethdb.Database, cacheConfig *CacheConfig, chainConfig *params.ChainConfig, engine consensus.Engine, vmConfig vm.Config, shouldPreserve func(block *types.Block) bool, txLookupLimit *uint64) (*BlockChain, error) {
	if cacheConfig == nil {
		cacheConfig = defaultCacheConfig
	}
	bodyCache, _ := lru.New(bodyCacheLimit)
	bodyRLPCache, _ := lru.New(bodyCacheLimit)
	receiptsCache, _ := lru.New(receiptsCacheLimit)
	blockCache, _ := lru.New(blockCacheLimit)
	txLookupCache, _ := lru.New(txLookupCacheLimit)
	futureBlocks, _ := lru.New(maxFutureBlocks)

	bc := &BlockChain{
		chainConfig: chainConfig,
		cacheConfig: cacheConfig,
		db:          db,
		triegc:      prque.New(nil),
		stateCache: state.NewDatabaseWithConfig(db, &trie.Config{
			Cache:     cacheConfig.TrieCleanLimit,
			Journal:   cacheConfig.TrieCleanJournal,
			Preimages: cacheConfig.Preimages,
		}),
		quit:           make(chan struct{}),
		chainmu:        syncx.NewClosableMutex(),
		shouldPreserve: shouldPreserve,
		bodyCache:      bodyCache,
		bodyRLPCache:   bodyRLPCache,
		receiptsCache:  receiptsCache,
		blockCache:     blockCache,
		txLookupCache:  txLookupCache,
		futureBlocks:   futureBlocks,
		engine:         engine,
		vmConfig:       vmConfig,
	}
	bc.validator = NewBlockValidator(chainConfig, bc, engine)
	bc.prefetcher = newStatePrefetcher(chainConfig, bc, engine)
	bc.processor = NewStateProcessor(chainConfig, bc, engine)

	var err error
	bc.hc, err = NewHeaderChain(db, chainConfig, engine, bc.insertStopped)
	if err != nil {
		return nil, err
	}
	bc.genesisBlock = bc.GetBlockByNumber(0)
	if bc.genesisBlock == nil {
		return nil, ErrNoGenesis
	}

	var nilBlock *types.Block
	bc.currentBlock.Store(nilBlock)
	bc.currentFastBlock.Store(nilBlock)

	// Initialize the chain with ancient data if it isn't empty.
	var txIndexBlock uint64

	if bc.empty() {
		rawdb.InitDatabaseFromFreezer(bc.db)
		// If ancient database is not empty, reconstruct all missing
		// indices in the background.
		frozen, _ := bc.db.Ancients()
		if frozen > 0 {
			txIndexBlock = frozen
		}
	}
	if err := bc.loadLastState(); err != nil {
		return nil, err
	}

	// Make sure the state associated with the block is available
	head := bc.CurrentBlock()
	if _, err := state.New(head.Root(), bc.stateCache, bc.snaps); err != nil {
		// Head state is missing, before the state recovery, find out the
		// disk layer point of snapshot(if it's enabled). Make sure the
		// rewound point is lower than disk layer.
		var diskRoot common.Hash
		if bc.cacheConfig.SnapshotLimit > 0 {
			diskRoot = rawdb.ReadSnapshotRoot(bc.db)
		}
		if diskRoot != (common.Hash{}) {
			log.Warn("Head state missing, repairing", "number", head.Number(), "hash", head.Hash(), "snaproot", diskRoot)

			snapDisk, err := bc.SetHeadBeyondRoot(head.NumberU64(), diskRoot)
			if err != nil {
				return nil, err
			}
			// Chain rewound, persist old snapshot number to indicate recovery procedure
			if snapDisk != 0 {
				rawdb.WriteSnapshotRecoveryNumber(bc.db, snapDisk)
			}
		} else {
			log.Warn("Head state missing, repairing", "number", head.Number(), "hash", head.Hash())
			if err := bc.SetHead(head.NumberU64()); err != nil {
				return nil, err
			}
		}
	}

	// Ensure that a previous crash in SetHead doesn't leave extra ancients
	if frozen, err := bc.db.Ancients(); err == nil && frozen > 0 {
		var (
			needRewind bool
			low        uint64
		)
		// The head full block may be rolled back to a very low height due to
		// blockchain repair. If the head full block is even lower than the ancient
		// chain, truncate the ancient store.
		fullBlock := bc.CurrentBlock()
		if fullBlock != nil && fullBlock.Hash() != bc.genesisBlock.Hash() && fullBlock.NumberU64() < frozen-1 {
			needRewind = true
			low = fullBlock.NumberU64()
		}
		// In fast sync, it may happen that ancient data has been written to the
		// ancient store, but the LastFastBlock has not been updated, truncate the
		// extra data here.
		fastBlock := bc.CurrentFastBlock()
		if fastBlock != nil && fastBlock.NumberU64() < frozen-1 {
			needRewind = true
			if fastBlock.NumberU64() < low || low == 0 {
				low = fastBlock.NumberU64()
			}
		}
		if needRewind {
			log.Error("Truncating ancient chain", "from", bc.CurrentHeader().Number.Uint64(), "to", low)
			if err := bc.SetHead(low); err != nil {
				return nil, err
			}
		}
	}
	// The first thing the node will do is reconstruct the verification data for
	// the head block (ethash cache or clique voting snapshot). Might as well do
	// it in advance.
	bc.engine.VerifyHeader(bc, bc.CurrentHeader(), true)

	// Check the current state of the block hashes and make sure that we do not have any of the bad blocks in our chain
	for hash := range BadHashes {
		if header := bc.GetHeaderByHash(hash); header != nil {
			// get the canonical block corresponding to the offending header's number
			headerByNumber := bc.GetHeaderByNumber(header.Number.Uint64())
			// make sure the headerByNumber (if present) is in our current canonical chain
			if headerByNumber != nil && headerByNumber.Hash() == header.Hash() {
				log.Error("Found bad hash, rewinding chain", "number", header.Number, "hash", header.ParentHash)
				if err := bc.SetHead(header.Number.Uint64() - 1); err != nil {
					return nil, err
				}
				log.Error("Chain rewind was successful, resuming normal operation")
			}
		}
	}

	// Load any existing snapshot, regenerating it if loading failed
	if bc.cacheConfig.SnapshotLimit > 0 {
		// If the chain was rewound past the snapshot persistent layer (causing
		// a recovery block number to be persisted to disk), check if we're still
		// in recovery mode and in that case, don't invalidate the snapshot on a
		// head mismatch.
		var recover bool

		head := bc.CurrentBlock()
		if layer := rawdb.ReadSnapshotRecoveryNumber(bc.db); layer != nil && *layer > head.NumberU64() {
			log.Warn("Enabling snapshot recovery", "chainhead", head.NumberU64(), "diskbase", *layer)
			recover = true
		}
		bc.snaps, _ = snapshot.New(bc.db, bc.stateCache.TrieDB(), bc.cacheConfig.SnapshotLimit, head.Root(), !bc.cacheConfig.SnapshotWait, true, recover)
	}

	// Start future block processor.
	bc.wg.Add(1)
	go bc.futureBlocksLoop()

	// Start tx indexer/unindexer.
	if txLookupLimit != nil {
		bc.txLookupLimit = *txLookupLimit

		bc.wg.Add(1)
		go bc.maintainTxIndex(txIndexBlock)
	}

	// If periodic cache journal is required, spin it up.
	if bc.cacheConfig.TrieCleanRejournal > 0 {
		if bc.cacheConfig.TrieCleanRejournal < time.Minute {
			log.Warn("Sanitizing invalid trie cache journal time", "provided", bc.cacheConfig.TrieCleanRejournal, "updated", time.Minute)
			bc.cacheConfig.TrieCleanRejournal = time.Minute
		}
		triedb := bc.stateCache.TrieDB()
		bc.wg.Add(1)
		go func() {
			defer bc.wg.Done()
			triedb.SaveCachePeriodically(bc.cacheConfig.TrieCleanJournal, bc.cacheConfig.TrieCleanRejournal, bc.quit)
		}()
	}
	return bc, nil
}

// GetVMConfig returns the block chain VM config.
func (bc *BlockChain) GetVMConfig() *vm.Config {
	return &bc.vmConfig
}

// NewEVMRunner creates the System's EVMRunner for given header & sttate
func (bc *BlockChain) NewEVMRunner(header *types.Header, state vm.StateDB) vm.EVMRunner {
	return vmcontext.NewEVMRunner(bc, header, state)
}

// NewEVMRunnerForCurrentBlock creates the System's EVMRunner for current block & state
func (bc *BlockChain) NewEVMRunnerForCurrentBlock() (vm.EVMRunner, error) {
	block := bc.CurrentBlock()
	state, err := bc.StateAt(block.Header().Root)
	if err != nil {
		log.Error("Can't create EVMRunner for current block (error fetching state)", "number", block.Number(), "stateRoot", block.Root().Hex(), "err", err)
		return nil, err
	}
	return vmcontext.NewEVMRunner(bc, block.Header(), state), nil
}

// empty returns an indicator whether the blockchain is empty.
// Note, it's a special case that we connect a non-empty ancient
// database with an empty node, so that we can plugin the ancient
// into node seamlessly.
func (bc *BlockChain) empty() bool {
	genesis := bc.genesisBlock.Hash()
	for _, hash := range []common.Hash{rawdb.ReadHeadBlockHash(bc.db), rawdb.ReadHeadHeaderHash(bc.db), rawdb.ReadHeadFastBlockHash(bc.db)} {
		if hash != genesis {
			return false
		}
	}
	return true
}

// loadLastState loads the last known chain state from the database. This method
// assumes that the chain manager mutex is held.
func (bc *BlockChain) loadLastState() error {
	// Restore the last known head block
	head := rawdb.ReadHeadBlockHash(bc.db)
	if head == (common.Hash{}) {
		// Corrupt or empty database, init from scratch
		log.Warn("Empty database, resetting chain")
		return bc.Reset()
	}
	// Make sure the entire head block is available
	currentBlock := bc.GetBlockByHash(head)
	if currentBlock == nil {
		// Corrupt or empty database, init from scratch
		log.Warn("Head block missing, resetting chain", "hash", head)
		return bc.Reset()
	}
	// Everything seems to be fine, set as the head block
	bc.currentBlock.Store(currentBlock)
	headBlockGauge.Update(int64(currentBlock.NumberU64()))

	// Restore the last known head header
	currentHeader := currentBlock.Header()
	if head := rawdb.ReadHeadHeaderHash(bc.db); head != (common.Hash{}) {
		if header := bc.GetHeaderByHash(head); header != nil {
			currentHeader = header
		}
	}
	log.Debug(fmt.Sprintf("Loading Last State: %v", currentHeader.Number))
	bc.hc.SetCurrentHeader(currentHeader)

	// Restore the last known head fast block
	bc.currentFastBlock.Store(currentBlock)
	headFastBlockGauge.Update(int64(currentBlock.NumberU64()))

	if head := rawdb.ReadHeadFastBlockHash(bc.db); head != (common.Hash{}) {
		if block := bc.GetBlockByHash(head); block != nil {
			bc.currentFastBlock.Store(block)
			headFastBlockGauge.Update(int64(block.NumberU64()))
		}
	}
	// Issue a status log for the user
	currentFastBlock := bc.CurrentFastBlock()

	headerTd := bc.GetTd(currentHeader.Hash(), currentHeader.Number.Uint64())
	blockTd := bc.GetTd(currentBlock.Hash(), currentBlock.NumberU64())
	fastTd := bc.GetTd(currentFastBlock.Hash(), currentFastBlock.NumberU64())

	log.Info("Loaded most recent local header", "number", currentHeader.Number, "hash", currentHeader.Hash(), "td", headerTd, "age", common.PrettyAge(time.Unix(int64(currentHeader.Time), 0)))
	log.Info("Loaded most recent local full block", "number", currentBlock.Number(), "hash", currentBlock.Hash(), "td", blockTd, "age", common.PrettyAge(time.Unix(int64(currentBlock.Time()), 0)))
	log.Info("Loaded most recent local fast block", "number", currentFastBlock.Number(), "hash", currentFastBlock.Hash(), "td", fastTd, "age", common.PrettyAge(time.Unix(int64(currentFastBlock.Time()), 0)))
	if pivot := rawdb.ReadLastPivotNumber(bc.db); pivot != nil {
		log.Info("Loaded last fast-sync pivot marker", "number", *pivot)
	}
	return nil
}

// SetHead rewinds the local chain to a new head. Depending on whether the node
// was fast synced or full synced and in which state, the method will try to
// delete minimal data from disk whilst retaining chain consistency.
func (bc *BlockChain) SetHead(head uint64) error {
	_, err := bc.SetHeadBeyondRoot(head, common.Hash{})
	return err
}

// SetHeadBeyondRoot rewinds the local chain to a new head with the extra condition
// that the rewind must pass the specified state root. This method is meant to be
// used when rewinding with snapshots enabled to ensure that we go back further than
// persistent disk layer. Depending on whether the node was fast synced or full, and
// in which state, the method will try to delete minimal data from disk whilst
// retaining chain consistency.
//
// The method returns the block number where the requested root cap was found.
func (bc *BlockChain) SetHeadBeyondRoot(head uint64, root common.Hash) (uint64, error) {
	if !bc.chainmu.TryLock() {
		return 0, errChainStopped
	}
	defer bc.chainmu.Unlock()

	// Track the block number of the requested root hash
	var rootNumber uint64 // (no root == always 0)

	// Retrieve the last pivot block to short circuit rollbacks beyond it and the
	// current freezer limit to start nuking id underflown
	pivot := rawdb.ReadLastPivotNumber(bc.db)
	frozen, _ := bc.db.Ancients()

	updateFn := func(db ethdb.KeyValueWriter, header *types.Header) (uint64, bool) {
		// Rewind the block chain, ensuring we don't end up with a stateless head
		// block. Note, depth equality is permitted to allow using SetHead as a
		// chain reparation mechanism without deleting any data!
		if currentBlock := bc.CurrentBlock(); currentBlock != nil && header.Number.Uint64() <= currentBlock.NumberU64() {
			newHeadBlock := bc.GetBlock(header.Hash(), header.Number.Uint64())
			if newHeadBlock == nil {
				log.Error("Gap in the chain, rewinding to genesis", "number", header.Number, "hash", header.Hash())
				newHeadBlock = bc.genesisBlock
			} else {
				// Block exists, keep rewinding until we find one with state,
				// keeping rewinding until we exceed the optional threshold
				// root hash
				beyondRoot := (root == common.Hash{}) // Flag whether we're beyond the requested root (no root, always true)

				for {
					// If a root threshold was requested but not yet crossed, check
					if root != (common.Hash{}) && !beyondRoot && newHeadBlock.Root() == root {
						beyondRoot, rootNumber = true, newHeadBlock.NumberU64()
					}
					if _, err := state.New(newHeadBlock.Root(), bc.stateCache, bc.snaps); err != nil {
						log.Trace("Block state missing, rewinding further", "number", newHeadBlock.NumberU64(), "hash", newHeadBlock.Hash())
						if pivot == nil || newHeadBlock.NumberU64() > *pivot {
							parent := bc.GetBlock(newHeadBlock.ParentHash(), newHeadBlock.NumberU64()-1)
							if parent != nil {
								newHeadBlock = parent
								continue
							}
							log.Error("Missing block in the middle, aiming genesis", "number", newHeadBlock.NumberU64()-1, "hash", newHeadBlock.ParentHash())
							newHeadBlock = bc.genesisBlock
						} else {
							log.Trace("Rewind passed pivot, aiming genesis", "number", newHeadBlock.NumberU64(), "hash", newHeadBlock.Hash(), "pivot", *pivot)
							newHeadBlock = bc.genesisBlock
						}
					}
					if beyondRoot || newHeadBlock.NumberU64() == 0 {
						log.Debug("Rewound to block with state", "number", newHeadBlock.NumberU64(), "hash", newHeadBlock.Hash())
						break
					}
					log.Debug("Skipping block with threshold state", "number", newHeadBlock.NumberU64(), "hash", newHeadBlock.Hash(), "root", newHeadBlock.Root())
					newHeadBlock = bc.GetBlock(newHeadBlock.ParentHash(), newHeadBlock.NumberU64()-1) // Keep rewinding
				}
			}
			rawdb.WriteHeadBlockHash(db, newHeadBlock.Hash())

			// Degrade the chain markers if they are explicitly reverted.
			// In theory we should update all in-memory markers in the
			// last step, however the direction of SetHead is from high
			// to low, so it's safe the update in-memory markers directly.
			bc.currentBlock.Store(newHeadBlock)
			headBlockGauge.Update(int64(newHeadBlock.NumberU64()))
		}
		// Rewind the fast block in a simpleton way to the target head
		if currentFastBlock := bc.CurrentFastBlock(); currentFastBlock != nil && header.Number.Uint64() < currentFastBlock.NumberU64() {
			newHeadFastBlock := bc.GetBlock(header.Hash(), header.Number.Uint64())
			// If either blocks reached nil, reset to the genesis state
			if newHeadFastBlock == nil {
				newHeadFastBlock = bc.genesisBlock
			}
			rawdb.WriteHeadFastBlockHash(db, newHeadFastBlock.Hash())

			// Degrade the chain markers if they are explicitly reverted.
			// In theory we should update all in-memory markers in the
			// last step, however the direction of SetHead is from high
			// to low, so it's safe the update in-memory markers directly.
			bc.currentFastBlock.Store(newHeadFastBlock)
			headFastBlockGauge.Update(int64(newHeadFastBlock.NumberU64()))
			log.Info("Rewound fast block", "number", newHeadFastBlock.NumberU64())
		}
		head := bc.CurrentBlock().NumberU64()

		// If setHead underflown the freezer threshold and the block processing
		// intent afterwards is full block importing, delete the chain segment
		// between the stateful-block and the sethead target.
		var wipe bool
		if head+1 < frozen {
			wipe = pivot == nil || head >= *pivot
		}
		return head, wipe // Only force wipe if full synced
	}
	// Rewind the header chain, deleting all block bodies until then
	delFn := func(db ethdb.KeyValueWriter, hash common.Hash, num uint64) {
		// Ignore the error here since light client won't hit this path
		frozen, _ := bc.db.Ancients()
		if num+1 <= frozen {
			// Truncate all relative data(header, total difficulty, body, receipt
			// and canonical hash) from ancient store.
			if err := bc.db.TruncateAncients(num); err != nil {
				log.Crit("Failed to truncate ancient data", "number", num, "err", err)
			}
			// Remove the hash <-> number mapping from the active store.
			rawdb.DeleteHeaderNumber(db, hash)
		} else {
			// Remove relative body and receipts from the active store.
			// The header, total difficulty and canonical hash will be
			// removed in the hc.SetHead function.
			rawdb.DeleteBody(db, hash, num)
			rawdb.DeleteReceipts(db, hash, num)
		}
		// Todo(rjl493456442) txlookup, bloombits, etc
	}
	// If SetHead was only called as a chain reparation method, try to skip
	// touching the header chain altogether, unless the freezer is broken
	if block := bc.CurrentBlock(); block.NumberU64() == head {
		if target, force := updateFn(bc.db, block.Header()); force {
			bc.hc.SetHead(target, updateFn, delFn)
		}
	} else {
		// Rewind the chain to the requested head and keep going backwards until a
		// block with a state is found or fast sync pivot is passed
		log.Warn("Rewinding blockchain", "target", head)
		bc.hc.SetHead(head, updateFn, delFn)
	}
	// Clear out any stale content from the caches
	bc.bodyCache.Purge()
	bc.bodyRLPCache.Purge()
	bc.receiptsCache.Purge()
	bc.blockCache.Purge()
	bc.txLookupCache.Purge()
	bc.futureBlocks.Purge()

	return rootNumber, bc.loadLastState()
}

// FastSyncCommitHead sets the current head block to the one defined by the hash
// irrelevant what the chain contents were prior.
func (bc *BlockChain) FastSyncCommitHead(hash common.Hash) error {
	// Make sure that both the block as well at its state trie exists
	block := bc.GetBlockByHash(hash)
	if block == nil {
		return fmt.Errorf("non existent block [%x..]", hash[:4])
	}
	if _, err := trie.NewSecure(block.Root(), bc.stateCache.TrieDB()); err != nil {
		return err
	}

	// If all checks out, manually set the head block.
	if !bc.chainmu.TryLock() {
		return errChainStopped
	}
	bc.currentBlock.Store(block)
	headBlockGauge.Update(int64(block.NumberU64()))
	bc.chainmu.Unlock()

	// Destroy any existing state snapshot and regenerate it in the background,
	// also resuming the normal maintenance of any previously paused snapshot.
	if bc.snaps != nil {
		bc.snaps.Rebuild(block.Root())
	}
	log.Info("Committed new head block", "number", block.Number(), "hash", hash)
	return nil
}

// CurrentBlock retrieves the current head block of the canonical chain. The
// block is retrieved from the blockchain's internal cache.
func (bc *BlockChain) CurrentBlock() *types.Block {
	return bc.currentBlock.Load().(*types.Block)
}

// Snapshots returns the blockchain snapshot tree.
func (bc *BlockChain) Snapshots() *snapshot.Tree {
	return bc.snaps
}

// CurrentFastBlock retrieves the current fast-sync head block of the canonical
// chain. The block is retrieved from the blockchain's internal cache.
func (bc *BlockChain) CurrentFastBlock() *types.Block {
	return bc.currentFastBlock.Load().(*types.Block)
}

// Validator returns the current validator.
func (bc *BlockChain) Validator() Validator {
	return bc.validator
}

// Processor returns the current processor.
func (bc *BlockChain) Processor() Processor {
	return bc.processor
}

// State returns a new mutable state based on the current HEAD block.
func (bc *BlockChain) State() (*state.StateDB, error) {
	return bc.StateAt(bc.CurrentBlock().Root())
}

// StateAt returns a new mutable state based on a particular point in time.
func (bc *BlockChain) StateAt(root common.Hash) (*state.StateDB, error) {
	return state.New(root, bc.stateCache, bc.snaps)
}

// StateCache returns the caching database underpinning the blockchain instance.
func (bc *BlockChain) StateCache() state.Database {
	return bc.stateCache
}

// Reset purges the entire blockchain, restoring it to its genesis state.
func (bc *BlockChain) Reset() error {
	return bc.ResetWithGenesisBlock(bc.genesisBlock)
}

// ResetWithGenesisBlock purges the entire blockchain, restoring it to the
// specified genesis state.
func (bc *BlockChain) ResetWithGenesisBlock(genesis *types.Block) error {
	// Dump the entire block chain and purge the caches
	if err := bc.SetHead(0); err != nil {
		return err
	}
	if !bc.chainmu.TryLock() {
		return errChainStopped
	}
	defer bc.chainmu.Unlock()

	// Prepare the genesis block and reinitialise the chain
	batch := bc.db.NewBatch()
	rawdb.WriteTd(batch, genesis.Hash(), genesis.NumberU64(), genesis.TotalDifficulty())
	rawdb.WriteBlock(batch, genesis)
	if err := batch.Write(); err != nil {
		log.Crit("Failed to write genesis block", "err", err)
	}
	bc.writeHeadBlock(genesis)

	// Last update all in-memory chain markers
	bc.genesisBlock = genesis
	bc.currentBlock.Store(bc.genesisBlock)
	headBlockGauge.Update(int64(bc.genesisBlock.NumberU64()))
	bc.hc.SetGenesis(bc.genesisBlock.Header())
	bc.hc.SetCurrentHeader(bc.genesisBlock.Header())
	bc.currentFastBlock.Store(bc.genesisBlock)
	headFastBlockGauge.Update(int64(bc.genesisBlock.NumberU64()))
	return nil
}

// Export writes the active chain to the given writer.
func (bc *BlockChain) Export(w io.Writer) error {
	return bc.ExportN(w, uint64(0), bc.CurrentBlock().NumberU64())
}

// ExportN writes a subset of the active chain to the given writer.
func (bc *BlockChain) ExportN(w io.Writer, first uint64, last uint64) error {
	if !bc.chainmu.TryLock() {
		return errChainStopped
	}
	defer bc.chainmu.Unlock()

	if first > last {
		return fmt.Errorf("export failed: first (%d) is greater than last (%d)", first, last)
	}
	log.Info("Exporting batch of blocks", "count", last-first+1)

	start, reported := time.Now(), time.Now()
	for nr := first; nr <= last; nr++ {
		block := bc.GetBlockByNumber(nr)
		if block == nil {
			return fmt.Errorf("export failed on #%d: not found", nr)
		}
		if err := block.EncodeRLP(w); err != nil {
			return err
		}
		if time.Since(reported) >= statsReportLimit {
			log.Info("Exporting blocks", "exported", block.NumberU64()-first, "elapsed", common.PrettyDuration(time.Since(start)))
			reported = time.Now()
		}
	}
	return nil
}

// writeHeadBlock injects a new head block into the current block chain. This method
// assumes that the block is indeed a true head. It will also reset the head
// header and the head fast sync block to this very same block if they are older
// or if they are on a different side chain.
//
// Note, this function assumes that the `mu` mutex is held!
func (bc *BlockChain) writeHeadBlock(block *types.Block) {
	// If the block is on a side chain or an unknown one, force other heads onto it too
	updateHeads := rawdb.ReadCanonicalHash(bc.db, block.NumberU64()) != block.Hash()

	// Add the block to the canonical chain number scheme and mark as the head
	batch := bc.db.NewBatch()
	rawdb.WriteCanonicalHash(batch, block.Hash(), block.NumberU64())
	rawdb.WriteTxLookupEntriesByBlock(batch, block)
	rawdb.WriteHeadBlockHash(batch, block.Hash())

	// If the block is better than our head or is on a different chain, force update heads
	if updateHeads {
		rawdb.WriteHeadHeaderHash(batch, block.Hash())
		rawdb.WriteHeadFastBlockHash(batch, block.Hash())
	}
	// Flush the whole batch into the disk, exit the node if failed
	if err := batch.Write(); err != nil {
		log.Crit("Failed to update chain indexes and markers", "err", err)
	}
	// Update all in-memory chain markers in the last step
	if updateHeads {
		bc.hc.SetCurrentHeader(block.Header())
		bc.currentFastBlock.Store(block)
		headFastBlockGauge.Update(int64(block.NumberU64()))
	}
	bc.currentBlock.Store(block)
	headBlockGauge.Update(int64(block.NumberU64()))
}

// Genesis retrieves the chain's genesis block.
func (bc *BlockChain) Genesis() *types.Block {
	return bc.genesisBlock
}

// GetBody retrieves a block body (transactions) from the database by
// hash, caching it if found.
func (bc *BlockChain) GetBody(hash common.Hash) *types.Body {
	// Short circuit if the body's already in the cache, retrieve otherwise
	if cached, ok := bc.bodyCache.Get(hash); ok {
		body := cached.(*types.Body)
		return body
	}
	number := bc.hc.GetBlockNumber(hash)
	if number == nil {
		return nil
	}
	body := rawdb.ReadBody(bc.db, hash, *number)
	if body == nil {
		return nil
	}
	// Cache the found body for next time and return
	bc.bodyCache.Add(hash, body)
	return body
}

// GetBodyRLP retrieves a block body in RLP encoding from the database by hash,
// caching it if found.
func (bc *BlockChain) GetBodyRLP(hash common.Hash) rlp.RawValue {
	// Short circuit if the body's already in the cache, retrieve otherwise
	if cached, ok := bc.bodyRLPCache.Get(hash); ok {
		return cached.(rlp.RawValue)
	}
	number := bc.hc.GetBlockNumber(hash)
	if number == nil {
		return nil
	}
	body := rawdb.ReadBodyRLP(bc.db, hash, *number)
	if len(body) == 0 {
		return nil
	}
	// Cache the found body for next time and return
	bc.bodyRLPCache.Add(hash, body)
	return body
}

// HasBlock checks if a block is fully present in the database or not.
func (bc *BlockChain) HasBlock(hash common.Hash, number uint64) bool {
	if bc.blockCache.Contains(hash) {
		return true
	}
	return rawdb.HasBody(bc.db, hash, number)
}

// HasFastBlock checks if a fast block is fully present in the database or not.
func (bc *BlockChain) HasFastBlock(hash common.Hash, number uint64) bool {
	if !bc.HasBlock(hash, number) {
		return false
	}
	if bc.receiptsCache.Contains(hash) {
		return true
	}
	return rawdb.HasReceipts(bc.db, hash, number)
}

// HasState checks if state trie is fully present in the database or not.
func (bc *BlockChain) HasState(hash common.Hash) bool {
	_, err := bc.stateCache.OpenTrie(hash)
	return err == nil
}

// HasBlockAndState checks if a block and associated state trie is fully present
// in the database or not, caching it if present.
func (bc *BlockChain) HasBlockAndState(hash common.Hash, number uint64) bool {
	// Check first that the block itself is known
	block := bc.GetBlock(hash, number)
	if block == nil {
		return false
	}
	return bc.HasState(block.Root())
}

// GetBlock retrieves a block from the database by hash and number,
// caching it if found.
func (bc *BlockChain) GetBlock(hash common.Hash, number uint64) *types.Block {
	// Short circuit if the block's already in the cache, retrieve otherwise
	if block, ok := bc.blockCache.Get(hash); ok {
		return block.(*types.Block)
	}
	block := rawdb.ReadBlock(bc.db, hash, number)
	if block == nil {
		return nil
	}
	// Cache the found block for next time and return
	bc.blockCache.Add(block.Hash(), block)
	return block
}

// GetBlockByHash retrieves a block from the database by hash, caching it if found.
func (bc *BlockChain) GetBlockByHash(hash common.Hash) *types.Block {
	number := bc.hc.GetBlockNumber(hash)
	if number == nil {
		return nil
	}
	return bc.GetBlock(hash, *number)
}

// GetBlockByNumber retrieves a block from the database by number, caching it
// (associated with its hash) if found.
func (bc *BlockChain) GetBlockByNumber(number uint64) *types.Block {
	hash := rawdb.ReadCanonicalHash(bc.db, number)
	if hash == (common.Hash{}) {
		return nil
	}
	return bc.GetBlock(hash, number)
}

// GetReceiptsByHash retrieves the receipts for all transactions in a given block.
func (bc *BlockChain) GetReceiptsByHash(hash common.Hash) types.Receipts {
	if receipts, ok := bc.receiptsCache.Get(hash); ok {
		return receipts.(types.Receipts)
	}
	number := rawdb.ReadHeaderNumber(bc.db, hash)
	if number == nil {
		return nil
	}
	receipts := rawdb.ReadReceipts(bc.db, hash, *number, bc.chainConfig)
	if receipts == nil {
		return nil
	}
	bc.receiptsCache.Add(hash, receipts)
	return receipts
}

// GetBlocksFromHash returns the block corresponding to hash and up to n-1 ancestors.
// [deprecated by eth/62]
func (bc *BlockChain) GetBlocksFromHash(hash common.Hash, n int) (blocks []*types.Block) {
	number := bc.hc.GetBlockNumber(hash)
	if number == nil {
		return nil
	}
	for i := 0; i < n; i++ {
		block := bc.GetBlock(hash, *number)
		if block == nil {
			break
		}
		blocks = append(blocks, block)
		hash = block.ParentHash()
		*number--
	}
	return
}

// TrieNode retrieves a blob of data associated with a trie node
// either from ephemeral in-memory cache, or from persistent storage.
func (bc *BlockChain) TrieNode(hash common.Hash) ([]byte, error) {
	return bc.stateCache.TrieDB().Node(hash)
}

// ContractCode retrieves a blob of data associated with a contract hash
// either from ephemeral in-memory cache, or from persistent storage.
func (bc *BlockChain) ContractCode(hash common.Hash) ([]byte, error) {
	return bc.stateCache.ContractCode(common.Hash{}, hash)
}

// ContractCodeWithPrefix retrieves a blob of data associated with a contract
// hash either from ephemeral in-memory cache, or from persistent storage.
//
// If the code doesn't exist in the in-memory cache, check the storage with
// new code scheme.
func (bc *BlockChain) ContractCodeWithPrefix(hash common.Hash) ([]byte, error) {
	type codeReader interface {
		ContractCodeWithPrefix(addrHash, codeHash common.Hash) ([]byte, error)
	}
	return bc.stateCache.(codeReader).ContractCodeWithPrefix(common.Hash{}, hash)
}

// Stop stops the blockchain service. If any imports are currently in progress
// it will abort them using the procInterrupt.
func (bc *BlockChain) Stop() {
	if !atomic.CompareAndSwapInt32(&bc.running, 0, 1) {
		return
	}

	// Unsubscribe all subscriptions registered from blockchain.
	bc.scope.Close()

	// Signal shutdown to all goroutines.
	close(bc.quit)
	bc.StopInsert()

	// Now wait for all chain modifications to end and persistent goroutines to exit.
	//
	// Note: Close waits for the mutex to become available, i.e. any running chain
	// modification will have exited when Close returns. Since we also called StopInsert,
	// the mutex should become available quickly. It cannot be taken again after Close has
	// returned.
	bc.chainmu.Close()
	bc.wg.Wait()

	// Ensure that the entirety of the state snapshot is journalled to disk.
	var snapBase common.Hash
	if bc.snaps != nil {
		var err error
		if snapBase, err = bc.snaps.Journal(bc.CurrentBlock().Root()); err != nil {
			log.Error("Failed to journal state snapshot", "err", err)
		}
	}

	// Ensure the state of a recent block is also stored to disk before exiting.
	// We're writing three different states to catch different restart scenarios:
	//  - HEAD:     So we don't need to reprocess any blocks in the general case
	//  - HEAD-1:   So we don't do large reorgs if our HEAD becomes an uncle
	//  - HEAD-127: So we have a hard limit on the number of blocks reexecuted
	if !bc.cacheConfig.TrieDirtyDisabled {
		triedb := bc.stateCache.TrieDB()

		for _, offset := range []uint64{0, 1, TriesInMemory - 1} {
			if number := bc.CurrentBlock().NumberU64(); number > offset {
				recent := bc.GetBlockByNumber(number - offset)

				log.Info("Writing cached state to disk", "block", recent.Number(), "hash", recent.Hash(), "root", recent.Root())
				if err := triedb.Commit(recent.Root(), true, nil); err != nil {
					log.Error("Failed to commit recent state trie", "err", err)
				}
			}
		}
		if snapBase != (common.Hash{}) {
			log.Info("Writing snapshot state to disk", "root", snapBase)
			if err := triedb.Commit(snapBase, true, nil); err != nil {
				log.Error("Failed to commit recent state trie", "err", err)
			}
		}
		for !bc.triegc.Empty() {
			triedb.Dereference(bc.triegc.PopItem().(common.Hash))
		}
		if size, _ := triedb.Size(); size != 0 {
			log.Error("Dangling trie nodes after full cleanup")
		}
	}
	// Ensure all live cached entries be saved into disk, so that we can skip
	// cache warmup when node restarts.
	if bc.cacheConfig.TrieCleanJournal != "" {
		triedb := bc.stateCache.TrieDB()
		triedb.SaveCache(bc.cacheConfig.TrieCleanJournal)
	}
	log.Info("Blockchain stopped")
}

// StopInsert interrupts all insertion methods, causing them to return
// errInsertionInterrupted as soon as possible. Insertion is permanently disabled after
// calling this method.
func (bc *BlockChain) StopInsert() {
	atomic.StoreInt32(&bc.procInterrupt, 1)
}

// insertStopped returns true after StopInsert has been called.
func (bc *BlockChain) insertStopped() bool {
	return atomic.LoadInt32(&bc.procInterrupt) == 1
}

func (bc *BlockChain) procFutureBlocks() {
	blocks := make([]*types.Block, 0, bc.futureBlocks.Len())
	for _, hash := range bc.futureBlocks.Keys() {
		if block, exist := bc.futureBlocks.Peek(hash); exist {
			blocks = append(blocks, block.(*types.Block))
		}
	}
	if len(blocks) > 0 {
		sort.Slice(blocks, func(i, j int) bool {
			return blocks[i].NumberU64() < blocks[j].NumberU64()
		})
		// Insert one by one as chain insertion needs contiguous ancestry between blocks
		for i := range blocks {
			bc.InsertChain(blocks[i : i+1])
		}
	}
}

// WriteStatus status of write
type WriteStatus byte

const (
	NonStatTy WriteStatus = iota
	CanonStatTy
	SideStatTy
)

<<<<<<< HEAD
// truncateAncient rewinds the blockchain to the specified header and deletes all
// data in the ancient store that exceeds the specified header.
func (bc *BlockChain) truncateAncient(head uint64) error {
	frozen, err := bc.db.Ancients()
	if err != nil {
		return err
	}
	// Short circuit if there is no data to truncate in ancient store.
	if frozen <= head+1 {
		return nil
	}
	// Truncate all the data in the freezer beyond the specified head
	if err := bc.db.TruncateAncients(head + 1); err != nil {
		return err
	}
	bc.purge()

	log.Info("Rewind ancient data", "number", head)
	return nil
}

=======
>>>>>>> 794c6133
// numberHash is just a container for a number and a hash, to represent a block
type numberHash struct {
	number uint64
	hash   common.Hash
}

// InsertReceiptChain attempts to complete an already existing header chain with
// transaction and receipt data.
func (bc *BlockChain) InsertReceiptChain(blockChain types.Blocks, receiptChain []types.Receipts, ancientLimit uint64) (int, error) {
	// We don't require the chainMu here since we want to maximize the
	// concurrency of header insertion and receipt insertion.
	bc.wg.Add(1)
	defer bc.wg.Done()

	var (
		ancientBlocks, liveBlocks     types.Blocks
		ancientReceipts, liveReceipts []types.Receipts
	)
	// Do a sanity check that the provided chain is actually ordered and linked
	for i := 0; i < len(blockChain); i++ {
		if i != 0 {
			if blockChain[i].NumberU64() != blockChain[i-1].NumberU64()+1 || blockChain[i].ParentHash() != blockChain[i-1].Hash() {
				log.Error("Non contiguous receipt insert", "number", blockChain[i].Number(), "hash", blockChain[i].Hash(), "parent", blockChain[i].ParentHash(),
					"prevnumber", blockChain[i-1].Number(), "prevhash", blockChain[i-1].Hash())
				return 0, fmt.Errorf("non contiguous insert: item %d is #%d [%x..], item %d is #%d [%x..] (parent [%x..])", i-1, blockChain[i-1].NumberU64(),
					blockChain[i-1].Hash().Bytes()[:4], i, blockChain[i].NumberU64(), blockChain[i].Hash().Bytes()[:4], blockChain[i].ParentHash().Bytes()[:4])
			}
		}
		if blockChain[i].NumberU64() <= ancientLimit {
			ancientBlocks, ancientReceipts = append(ancientBlocks, blockChain[i]), append(ancientReceipts, receiptChain[i])
		} else {
			liveBlocks, liveReceipts = append(liveBlocks, blockChain[i]), append(liveReceipts, receiptChain[i])
		}
	}

	var (
		stats = struct{ processed, ignored int32 }{}
		start = time.Now()
		size  = int64(0)
	)

	// updateHead updates the head fast sync block if the inserted blocks are better
	// and returns an indicator whether the inserted blocks are canonical.
	updateHead := func(head *types.Block) bool {
<<<<<<< HEAD
		if !bc.chainmu.TryLock() {
			return false
		}
=======
		bc.chainmu.Lock()
>>>>>>> 794c6133
		defer bc.chainmu.Unlock()

		// Rewind may have occurred, skip in that case.
		if bc.CurrentHeader().Number.Cmp(head.Number()) >= 0 {
			currentFastBlock, td := bc.CurrentFastBlock(), bc.GetTd(head.Hash(), head.NumberU64())
			if bc.GetTd(currentFastBlock.Hash(), currentFastBlock.NumberU64()).Cmp(td) < 0 {
				rawdb.WriteHeadFastBlockHash(bc.db, head.Hash())
				bc.currentFastBlock.Store(head)
				headFastBlockGauge.Update(int64(head.NumberU64()))
				return true
			}
		}
		return false
	}

	// writeAncient writes blockchain and corresponding receipt chain into ancient store.
	//
	// this function only accepts canonical chain data. All side chain will be reverted
	// eventually.
	writeAncient := func(blockChain types.Blocks, receiptChain []types.Receipts) (int, error) {
		first := blockChain[0]
		last := blockChain[len(blockChain)-1]

		// Ensure genesis is in ancients.
		if first.NumberU64() == 1 {
			if frozen, _ := bc.db.Ancients(); frozen == 0 {
				b := bc.genesisBlock
				td := bc.genesisBlock.Difficulty()
				writeSize, err := rawdb.WriteAncientBlocks(bc.db, []*types.Block{b}, []types.Receipts{nil}, td)
				size += writeSize
				if err != nil {
					log.Error("Error writing genesis to ancients", "err", err)
					return 0, err
				}
				log.Info("Wrote genesis to ancients")
			}
		}
		// Before writing the blocks to the ancients, we need to ensure that
		// they correspond to the what the headerchain 'expects'.
		// We only check the last block/header, since it's a contiguous chain.
		if !bc.HasHeader(last.Hash(), last.NumberU64()) {
			return 0, fmt.Errorf("containing header #%d [%x..] unknown", last.Number(), last.Hash().Bytes()[:4])
		}

		// Write all chain data to ancients.
		td := bc.GetTd(first.Hash(), first.NumberU64())
		writeSize, err := rawdb.WriteAncientBlocks(bc.db, blockChain, receiptChain, td)
		size += writeSize
		if err != nil {
			log.Error("Error importing chain data to ancients", "err", err)
			return 0, err
		}

		// Write tx indices if any condition is satisfied:
		// * If user requires to reserve all tx indices(txlookuplimit=0)
		// * If all ancient tx indices are required to be reserved(txlookuplimit is even higher than ancientlimit)
		// * If block number is large enough to be regarded as a recent block
		// It means blocks below the ancientLimit-txlookupLimit won't be indexed.
		//
		// But if the `TxIndexTail` is not nil, e.g. Geth is initialized with
		// an external ancient database, during the setup, blockchain will start
		// a background routine to re-indexed all indices in [ancients - txlookupLimit, ancients)
		// range. In this case, all tx indices of newly imported blocks should be
		// generated.
		var batch = bc.db.NewBatch()
		for _, block := range blockChain {
			if bc.txLookupLimit == 0 || ancientLimit <= bc.txLookupLimit || block.NumberU64() >= ancientLimit-bc.txLookupLimit {
				rawdb.WriteTxLookupEntriesByBlock(batch, block)
			} else if rawdb.ReadTxIndexTail(bc.db) != nil {
				rawdb.WriteTxLookupEntriesByBlock(batch, block)
			}
			stats.processed++
		}

		// Flush all tx-lookup index data.
		size += int64(batch.ValueSize())
		if err := batch.Write(); err != nil {
			// The tx index data could not be written.
			// Roll back the ancient store update.
			fastBlock := bc.CurrentFastBlock().NumberU64()
			if err := bc.db.TruncateAncients(fastBlock + 1); err != nil {
				log.Error("Can't truncate ancient store after failed insert", "err", err)
			}
			return 0, err
		}

		// Sync the ancient store explicitly to ensure all data has been flushed to disk.
		if err := bc.db.Sync(); err != nil {
			return 0, err
		}

		// Update the current fast block because all block data is now present in DB.
		previousFastBlock := bc.CurrentFastBlock().NumberU64()
		if !updateHead(blockChain[len(blockChain)-1]) {
			// We end up here if the header chain has reorg'ed, and the blocks/receipts
			// don't match the canonical chain.
			if err := bc.db.TruncateAncients(previousFastBlock + 1); err != nil {
				log.Error("Can't truncate ancient store after failed insert", "err", err)
			}
			return 0, errSideChainReceipts
		}

		// Delete block data from the main database.
		batch.Reset()
		canonHashes := make(map[common.Hash]struct{})
		for _, block := range blockChain {
			canonHashes[block.Hash()] = struct{}{}
			if block.NumberU64() == 0 {
				continue
			}
			rawdb.DeleteCanonicalHash(batch, block.NumberU64())
			rawdb.DeleteBlockWithoutNumber(batch, block.Hash(), block.NumberU64())
		}
		// Delete side chain hash-to-number mappings.
		for _, nh := range rawdb.ReadAllHashesInRange(bc.db, first.NumberU64(), last.NumberU64()) {
			if _, canon := canonHashes[nh.Hash]; !canon {
				rawdb.DeleteHeader(batch, nh.Hash, nh.Number)
			}
		}
		if err := batch.Write(); err != nil {
			return 0, err
		}
		return 0, nil
	}

	// writeLive writes blockchain and corresponding receipt chain into active store.
	writeLive := func(blockChain types.Blocks, receiptChain []types.Receipts) (int, error) {
		skipPresenceCheck := false
		batch := bc.db.NewBatch()
		for i, block := range blockChain {
			// Short circuit insertion if shutting down or processing failed
			if bc.insertStopped() {
				return 0, errInsertionInterrupted
			}
			// Short circuit if the owner header is unknown
			if !bc.HasHeader(block.Hash(), block.NumberU64()) {
				return i, fmt.Errorf("containing header #%d [%x..] unknown", block.Number(), block.Hash().Bytes()[:4])
			}
			if !skipPresenceCheck {
				// Ignore if the entire data is already known
				if bc.HasBlock(block.Hash(), block.NumberU64()) {
					stats.ignored++
					continue
				} else {
					// If block N is not present, neither are the later blocks.
					// This should be true, but if we are mistaken, the shortcut
					// here will only cause overwriting of some existing data
					skipPresenceCheck = true
				}
			}
			// Write all the data out into the database
			rawdb.WriteBody(batch, block.Hash(), block.NumberU64(), block.Body())
			rawdb.WriteReceipts(batch, block.Hash(), block.NumberU64(), receiptChain[i])
			rawdb.WriteTxLookupEntriesByBlock(batch, block) // Always write tx indices for live blocks, we assume they are needed

			// Write everything belongs to the blocks into the database. So that
			// we can ensure all components of body is completed(body, receipts,
			// tx indexes)
			if batch.ValueSize() >= ethdb.IdealBatchSize {
				if err := batch.Write(); err != nil {
					return 0, err
				}
				size += int64(batch.ValueSize())
				batch.Reset()
			}
			stats.processed++
		}
		// Write everything belongs to the blocks into the database. So that
		// we can ensure all components of body is completed(body, receipts,
		// tx indexes)
		if batch.ValueSize() > 0 {
			size += int64(batch.ValueSize())
			if err := batch.Write(); err != nil {
				return 0, err
			}
		}
		updateHead(blockChain[len(blockChain)-1])
		return 0, nil
	}

	// Write downloaded chain data and corresponding receipt chain data
	if len(ancientBlocks) > 0 {
		if n, err := writeAncient(ancientBlocks, ancientReceipts); err != nil {
			if err == errInsertionInterrupted {
				return 0, nil
			}
			return n, err
		}
	}
	// Write the tx index tail (block number from where we index) before write any live blocks
	if len(liveBlocks) > 0 && liveBlocks[0].NumberU64() == ancientLimit+1 {
		// The tx index tail can only be one of the following two options:
		// * 0: all ancient blocks have been indexed
		// * ancient-limit: the indices of blocks before ancient-limit are ignored
		if tail := rawdb.ReadTxIndexTail(bc.db); tail == nil {
			if bc.txLookupLimit == 0 || ancientLimit <= bc.txLookupLimit {
				rawdb.WriteTxIndexTail(bc.db, 0)
			} else {
				rawdb.WriteTxIndexTail(bc.db, ancientLimit-bc.txLookupLimit)
			}
		}
	}
	if len(liveBlocks) > 0 {
		if n, err := writeLive(liveBlocks, liveReceipts); err != nil {
			if err == errInsertionInterrupted {
				return 0, nil
			}
			return n, err
		}
	}

	head := blockChain[len(blockChain)-1]
	context := []interface{}{
		"count", stats.processed, "elapsed", common.PrettyDuration(time.Since(start)),
		"number", head.Number(), "hash", head.Hash(), "age", common.PrettyAge(time.Unix(int64(head.Time()), 0)),
		"size", common.StorageSize(size),
	}
	if stats.ignored > 0 {
		context = append(context, []interface{}{"ignored", stats.ignored}...)
	}
	log.Info("Imported new block receipts", context...)

	return 0, nil
}

// SetTxLookupLimit is responsible for updating the txlookup limit to the
// original one stored in db if the new mismatches with the old one.
func (bc *BlockChain) SetTxLookupLimit(limit uint64) {
	bc.txLookupLimit = limit
}

// TxLookupLimit retrieves the txlookup limit used by blockchain to prune
// stale transaction indices.
func (bc *BlockChain) TxLookupLimit() uint64 {
	return bc.txLookupLimit
}

var lastWrite uint64

// writeBlockWithoutState writes only the block and its metadata to the database,
// but does not write any state. This is used to construct competing side forks
// up to the point where they exceed the canonical total difficulty.
func (bc *BlockChain) writeBlockWithoutState(block *types.Block, td *big.Int) (err error) {
	if bc.insertStopped() {
		return errInsertionInterrupted
	}

	batch := bc.db.NewBatch()
	rawdb.WriteTd(batch, block.Hash(), block.NumberU64(), td)
	rawdb.WriteBlock(batch, block)
	if err := batch.Write(); err != nil {
		log.Crit("Failed to write block into disk", "err", err)
	}
	return nil
}

// writeKnownBlock updates the head block flag with a known block
// and introduces chain reorg if necessary.
func (bc *BlockChain) writeKnownBlock(block *types.Block) error {
	current := bc.CurrentBlock()
	if block.ParentHash() != current.Hash() {
		if err := bc.reorg(current, block); err != nil {
			return err
		}
	}
	bc.writeHeadBlock(block)
	return nil
}

// InsertPreprocessedBlock inserts a block which is already processed. This is
// only called by validators when committing, since that is the only flow where
// a block would have previously been preprocessed. It can happen that the
// validator has already inserted the block that they attempt to insert here,
// in the case that they received it over the network while the engine was
// processing a message that caused a validator to commit. This is possible
// because there is no synchronisation between the area of code that inserts
// blocks received from the network and the engine.
func (bc *BlockChain) InsertPreprocessedBlock(block *types.Block, receipts []*types.Receipt, logs []*types.Log, state *state.StateDB) error {
	if !bc.chainmu.TryLock() {
		return errInsertionInterrupted
	}
	defer bc.chainmu.Unlock()

	current := bc.CurrentHeader()
	currentNum := current.Number.Uint64()
	blockNum := block.NumberU64()

	switch {
	case blockNum > currentNum+1:
		// If the block we are trying to insert is a future block, then something
		// is badly wrong since validators should only start working on a block
		// once they have agreed they previous block.
		return fmt.Errorf(
			"tried to insert preprocessed block that is in the future, current: (num:%d,hash:%v), preprocessed: (num:%d, hash:%v)",
			currentNum,
			current.Hash(),
			blockNum,
			block.Hash(),
		)
	case blockNum <= currentNum:
		// We expect this to ocur sometimes, we log an info.
		log.Info("Tried to insert preprocessed bock but it has already been inserted", "preprocessedNum", blockNum, "currentNum", currentNum)
		return nil
	default: // blockNum == currentNum + 1
		if block.Header().ParentHash != current.Hash() {
			return fmt.Errorf(
				"tried to insert preprocessed block but parent-hash does not match parent, current: (num:%d, hash:%v), preprocessed: (num:%d, hash:%v, parentHash:%v)",
				currentNum,
				current.Hash(),
				blockNum,
				block.Hash(),
				block.ParentHash(),
			)
		}
		// Insert the block and return any error
		_, err := bc.insertPreprocessedBlock(block, receipts, logs, state, true)
		return err
	}
}

// insertPreprocessedBlock writes the block and all associated state to the database,
// but is expects the chain mutex to be held.
func (bc *BlockChain) insertPreprocessedBlock(block *types.Block, receipts []*types.Receipt, logs []*types.Log, state *state.StateDB, emitHeadEvent bool) (status WriteStatus, err error) {
	if bc.insertStopped() {
		return NonStatTy, errInsertionInterrupted
	}

	randomCommitment := common.Hash{}
	if istEngine, isIstanbul := bc.engine.(consensus.Istanbul); isIstanbul {

		if hash := bc.GetCanonicalHash(block.NumberU64()); (hash != common.Hash{} && hash != block.Hash()) {
			log.Error("Found two blocks with same height", "old", hash, "new", block.Hash())
		}
		err := istEngine.OnBlockInsertion(block.Header(), state)
		if err != nil {
			return NonStatTy, err
		}

		blockAuthor, err := istEngine.Author(block.Header())
		if err != nil {
			log.Warn("Unable to retrieve the author for block", "blockNum", block.NumberU64(), "err", err)
		}

		if blockAuthor == istEngine.ValidatorAddress() && !istEngine.IsProxy() {
			// Calculate the randomness commitment
			_, randomCommitment, err = istEngine.GenerateRandomness(block.ParentHash())

			if err != nil {
				log.Error("Couldn't generate the randomness for the block", "blockNum", block.NumberU64(), "err", err)
				return NonStatTy, err
			}
		}
	}

	// Calculate the total difficulty of the block
	ptd := bc.GetTd(block.ParentHash(), block.NumberU64()-1)
	if ptd == nil {
		return NonStatTy, consensus.ErrUnknownAncestor
	}
	// Make sure no inconsistent state is leaked during insertion
	currentBlock := bc.CurrentBlock()
	localTd := bc.GetTd(currentBlock.Hash(), currentBlock.NumberU64())
	externTd := big.NewInt(int64(block.NumberU64() + 1))

	// Irrelevant of the canonical status, write the block itself to the database.
	//
	// Note all the components of block(td, hash->number map, header, body, receipts)
	// should be written atomically. BlockBatch is used for containing all components.
	blockBatch := bc.db.NewBatch()
	rawdb.WriteTd(blockBatch, block.Hash(), block.NumberU64(), externTd)
	rawdb.WriteBlock(blockBatch, block)
	rawdb.WriteReceipts(blockBatch, block.Hash(), block.NumberU64(), receipts)
	rawdb.WritePreimages(blockBatch, state.Preimages())
	if (randomCommitment != common.Hash{}) {
		// Note that the random commitment cache entry is never transferred over to the freezer,
		// unlike all of the other saved data within this batch write
		rawdb.WriteRandomCommitmentCache(blockBatch, randomCommitment, block.ParentHash())
	}
	if err := blockBatch.Write(); err != nil {
		log.Crit("Failed to write block into disk", "err", err)
	}
	// Commit all cached state changes into underlying memory database.
	root, err := state.Commit(bc.chainConfig.IsEIP158(block.Number()))
	if err != nil {
		return NonStatTy, err
	}
	triedb := bc.stateCache.TrieDB()

	// If we're running an archive node, always flush
	if bc.cacheConfig.TrieDirtyDisabled {
		if err := triedb.Commit(root, false, nil); err != nil {
			return NonStatTy, err
		}
	} else {
		// Full but not archive node, do proper garbage collection
		triedb.Reference(root, common.Hash{}) // metadata reference to keep trie alive
		bc.triegc.Push(root, -int64(block.NumberU64()))

		if current := block.NumberU64(); current > TriesInMemory {
			// If we exceeded our memory allowance, flush matured singleton nodes to disk
			var (
				nodes, imgs = triedb.Size()
				limit       = common.StorageSize(bc.cacheConfig.TrieDirtyLimit) * 1024 * 1024
			)
			if nodes > limit || imgs > 4*1024*1024 {
				triedb.Cap(limit - ethdb.IdealBatchSize)
			}
			// Find the next state trie we need to commit
			chosen := current - TriesInMemory

			// If we exceeded out time allowance, flush an entire trie to disk
			if bc.gcproc > bc.cacheConfig.TrieTimeLimit {
				// If the header is missing (canonical chain behind), we're reorging a low
				// diff sidechain. Suspend committing until this operation is completed.
				header := bc.GetHeaderByNumber(chosen)
				if header == nil {
					log.Warn("Reorg in progress, trie commit postponed", "number", chosen)
				} else {
					// If we're exceeding limits but haven't reached a large enough memory gap,
					// warn the user that the system is becoming unstable.
					if chosen < lastWrite+TriesInMemory && bc.gcproc >= 2*bc.cacheConfig.TrieTimeLimit {
						log.Info("State in memory for too long, committing", "time", bc.gcproc, "allowance", bc.cacheConfig.TrieTimeLimit, "optimum", float64(chosen-lastWrite)/TriesInMemory)
					}
					// Flush an entire trie and restart the counters
					triedb.Commit(header.Root, true, nil)
					lastWrite = chosen
					bc.gcproc = 0
				}
			}
			// Garbage collect anything below our required write retention
			for !bc.triegc.Empty() {
				root, number := bc.triegc.Pop()
				if uint64(-number) > chosen {
					bc.triegc.Push(root, number)
					break
				}
				triedb.Dereference(root.(common.Hash))
			}
		}
	}
	// If the total difficulty is higher than our known, add it to the canonical chain
	// Second clause in the if statement reduces the vulnerability to selfish mining.
	// Please refer to http://www.cs.cornell.edu/~ie53/publications/btcProcFC.pdf
	reorg := externTd.Cmp(localTd) > 0
	currentBlock = bc.CurrentBlock()
	if !reorg && externTd.Cmp(localTd) == 0 {
		// Split same-difficulty blocks by number, then preferentially select
		// the block generated by the local miner as the canonical block.
		if block.NumberU64() < currentBlock.NumberU64() {
			reorg = true
		} else if block.NumberU64() == currentBlock.NumberU64() {
			var currentPreserve, blockPreserve bool
			if bc.shouldPreserve != nil {
				currentPreserve, blockPreserve = bc.shouldPreserve(currentBlock), bc.shouldPreserve(block)
			}
			reorg = !currentPreserve && (blockPreserve || mrand.Float64() < 0.5)
		}
	}
	if reorg {
		// Reorganise the chain if the parent is not the head block
		if block.ParentHash() != currentBlock.Hash() {
			if err := bc.reorg(currentBlock, block); err != nil {
				return NonStatTy, err
			}
		}
		status = CanonStatTy
	} else {
		status = SideStatTy
	}
	// Set new head.
	if status == CanonStatTy {
		bc.writeHeadBlock(block)
	}
	bc.futureBlocks.Remove(block.Hash())

	if status == CanonStatTy {
		bc.chainFeed.Send(ChainEvent{Block: block, Hash: block.Hash(), Logs: logs})
		if len(logs) > 0 {
			bc.logsFeed.Send(logs)
		}
		// In theory we should fire a ChainHeadEvent when we inject
		// a canonical block, but sometimes we can insert a batch of
		// canonicial blocks. Avoid firing too much ChainHeadEvents,
		// we will fire an accumulated ChainHeadEvent and disable fire
		// event here.
		if emitHeadEvent {
			bc.chainHeadFeed.Send(ChainHeadEvent{Block: block})
		}
	} else {
		bc.chainSideFeed.Send(ChainSideEvent{Block: block})
	}
	return status, nil
}

// addFutureBlock checks if the block is within the max allowed window to get
// accepted for future processing, and returns an error if the block is too far
// ahead and was not added.
func (bc *BlockChain) addFutureBlock(block *types.Block) error {
	max := uint64(time.Now().Unix() + maxTimeFutureBlocks)
	if block.Time() > max {
		return fmt.Errorf("future block timestamp %v > allowed %v", block.Time(), max)
	}
	bc.futureBlocks.Add(block.Hash(), block)
	return nil
}

// InsertChain attempts to insert the given batch of blocks in to the canonical
// chain or, otherwise, create a fork. If an error is returned it will return
// the index number of the failing block as well an error describing what went
// wrong.
//
// After insertion is done, all accumulated events will be fired.
func (bc *BlockChain) InsertChain(chain types.Blocks) (int, error) {
	// Sanity check that we have something meaningful to import
	if len(chain) == 0 {
		return 0, nil
	}

	bc.blockProcFeed.Send(true)
	defer bc.blockProcFeed.Send(false)

	// Do a sanity check that the provided chain is actually ordered and linked.
	for i := 1; i < len(chain); i++ {
		block, prev := chain[i], chain[i-1]
		if block.NumberU64() != prev.NumberU64()+1 || block.ParentHash() != prev.Hash() {
			// Chain broke ancestry, log a message (programming error) and skip insertion
			log.Error("Non contiguous block insert", "number", block.Number(), "hash", block.Hash(),
				"parent", block.ParentHash(), "prevnumber", prev.Number(), "prevhash", prev.Hash())

			return 0, fmt.Errorf("non contiguous insert: item %d is #%d [%x..], item %d is #%d [%x..] (parent [%x..])", i-1, prev.NumberU64(),
				prev.Hash().Bytes()[:4], i, block.NumberU64(), block.Hash().Bytes()[:4], block.ParentHash().Bytes()[:4])
		}
	}

	// Pre-check passed, start the full block imports.
	if !bc.chainmu.TryLock() {
		return 0, errChainStopped
	}
	defer bc.chainmu.Unlock()
	return bc.insertChain(chain, true)
}

// InsertChainWithoutSealVerification works exactly the same
// except for seal verification, seal verification is omitted
func (bc *BlockChain) InsertChainWithoutSealVerification(block *types.Block) (int, error) {
	bc.blockProcFeed.Send(true)
	defer bc.blockProcFeed.Send(false)

	if !bc.chainmu.TryLock() {
		return 0, errChainStopped
	}
	defer bc.chainmu.Unlock()
	return bc.insertChain(types.Blocks([]*types.Block{block}), false)
}

// insertChain is the internal implementation of InsertChain, which assumes that
// 1) chains are contiguous, and 2) The chain mutex is held.
//
// This method is split out so that import batches that require re-injecting
// historical blocks can do so without releasing the lock, which could lead to
// racey behaviour. If a sidechain import is in progress, and the historic state
// is imported, but then new canon-head is added before the actual sidechain
// completes, then the historic state could be pruned again
func (bc *BlockChain) insertChain(chain types.Blocks, verifySeals bool) (int, error) {
	// If the chain is terminating, don't even bother starting up.
	if bc.insertStopped() {
		return 0, nil
	}

	// Start a parallel signature recovery (signer will fluke on fork transition, minimal perf loss)
	senderCacher.recoverFromBlocks(types.MakeSigner(bc.chainConfig, chain[0].Number()), chain)

	var (
		stats     = insertStats{startTime: mclock.Now()}
		lastCanon *types.Block
	)
	// Fire a single chain head event if we've progressed the chain
	defer func() {
		if lastCanon != nil && bc.CurrentBlock().Hash() == lastCanon.Hash() {
			bc.chainHeadFeed.Send(ChainHeadEvent{lastCanon})
		}
	}()
	// Start the parallel header verifier
	headers := make([]*types.Header, len(chain))
	seals := make([]bool, len(chain))

	for i, block := range chain {
		headers[i] = block.Header()
		seals[i] = verifySeals
	}
	abort, results := bc.engine.VerifyHeaders(bc, headers, seals)
	defer close(abort)

	// Peek the error for the first block to decide the directing import logic
	it := newInsertIterator(chain, results, bc.validator)

	block, err := it.next()

	// Left-trim all the known blocks
	if err == ErrKnownBlock {
		// First block (and state) is known
		//   1. We did a roll-back, and should now do a re-import
		//   2. The block is stored as a sidechain, and is lying about it's stateroot, and passes a stateroot
		//      from the canonical chain, which has not been verified.
		// Skip all known blocks that are behind us.
		var (
			current  = bc.CurrentBlock()
			localTd  = bc.GetTd(current.Hash(), current.NumberU64())
			externTd = bc.GetTd(block.ParentHash(), block.NumberU64()-1) // The first block can't be nil
		)
		for block != nil && err == ErrKnownBlock {
			externTd = new(big.Int).Add(externTd, big.NewInt(1))
			if localTd.Cmp(externTd) < 0 {
				break
			}
			log.Debug("Ignoring already known block", "number", block.Number(), "hash", block.Hash())
			stats.ignored++

			block, err = it.next()
		}
		// The remaining blocks are still known blocks, the only scenario here is:
		// During the fast sync, the pivot point is already submitted but rollback
		// happens. Then node resets the head full block to a lower height via `rollback`
		// and leaves a few known blocks in the database.
		//
		// When node runs a fast sync again, it can re-import a batch of known blocks via
		// `insertChain` while a part of them have higher total difficulty than current
		// head full block(new pivot point).
		for block != nil && err == ErrKnownBlock {
			log.Debug("Writing previously known block", "number", block.Number(), "hash", block.Hash())
			if err := bc.writeKnownBlock(block); err != nil {
				return it.index, err
			}
			lastCanon = block

			block, err = it.next()
		}
		// Falls through to the block import
	}
	switch {
	// First block is pruned, insert as sidechain and reorg only if TD grows enough
	case errors.Is(err, consensus.ErrPrunedAncestor):
		log.Debug("Pruned ancestor, inserting as sidechain", "number", block.Number(), "hash", block.Hash())
		return bc.insertSideChain(block, it)

	// First block is future, shove it (and all children) to the future queue (unknown ancestor)
	case errors.Is(err, consensus.ErrFutureBlock) || (errors.Is(err, consensus.ErrUnknownAncestor) && bc.futureBlocks.Contains(it.first().ParentHash())):
		for block != nil && (it.index == 0 || errors.Is(err, consensus.ErrUnknownAncestor)) {
			log.Debug("Future block, postponing import", "number", block.Number(), "hash", block.Hash())
			if err := bc.addFutureBlock(block); err != nil {
				return it.index, err
			}
			block, err = it.next()
		}
		stats.queued += it.processed()
		stats.ignored += it.remaining()

		// If there are any still remaining, mark as ignored
		return it.index, err

	// Some other error occurred, abort
	case err != nil:
		bc.futureBlocks.Remove(block.Hash())
		stats.ignored += len(it.chain)
		bc.reportBlock(block, nil, err)
		return it.index, err
	}
	// No validation errors for the first block (or chain prefix skipped)
	var activeState *state.StateDB
	defer func() {
		// The chain importer is starting and stopping trie prefetchers. If a bad
		// block or other error is hit however, an early return may not properly
		// terminate the background threads. This defer ensures that we clean up
		// and dangling prefetcher, without defering each and holding on live refs.
		if activeState != nil {
			activeState.StopPrefetcher()
		}
	}()

	for ; block != nil && err == nil || err == ErrKnownBlock; block, err = it.next() {
		// If the chain is terminating, stop processing blocks
		if bc.insertStopped() {
			log.Debug("Abort during block processing")
			break
		}
		// If the header is a banned one, straight out abort
		if BadHashes[block.Hash()] {
			bc.reportBlock(block, nil, ErrBannedHash)
			return it.index, ErrBannedHash
		}
		// In this case, just skip the block we already validated it once fully
		// (and crashed), since its header and body was already in the database).
		if err == ErrKnownBlock {
			logger := log.Warn
			logger("Inserted known block", "number", block.Number(), "hash", block.Hash(), "txs", len(block.Transactions()), "gas", block.GasUsed(),
				"root", block.Root())

			// Special case. Commit the empty receipt slice if we meet the known
			// block in the middle. It can only happen in the clique chain. Whenever
			// we insert blocks via `insertSideChain`, we only commit `td`, `header`
			// and `body` if it's non-existent. Since we don't have receipts without
			// reexecution, so nothing to commit. But if the sidechain will be adpoted
			// as the canonical chain eventually, it needs to be reexecuted for missing
			// state, but if it's this special case here(skip reexecution) we will lose
			// the empty receipt entry.
			if len(block.Transactions()) == 0 {
				rawdb.WriteReceipts(bc.db, block.Hash(), block.NumberU64(), nil)
			} else {
				log.Error("Please file an issue, skip known block execution without receipt",
					"hash", block.Hash(), "number", block.NumberU64())
			}
			if err := bc.writeKnownBlock(block); err != nil {
				return it.index, err
			}
			stats.processed++

			// We can assume that logs are empty here, since the only way for consecutive
			lastCanon = block
			continue
		}

		// Retrieve the parent block and it's state to execute on top
		start := time.Now()
		parent := it.previous()
		if parent == nil {
			parent = bc.GetHeader(block.ParentHash(), block.NumberU64()-1)
		}
		statedb, err := state.New(parent.Root, bc.stateCache, bc.snaps)
		if err != nil {
			return it.index, err
		}
		// Enable prefetching to pull in trie node paths while processing transactions
		statedb.StartPrefetcher("chain")
		activeState = statedb
		// If we have a followup block, run that against the current state to pre-cache
		// transactions and probabilistically some of the account/storage trie nodes.
		var followupInterrupt uint32
		if !bc.cacheConfig.TrieCleanNoPrefetch {
			if followup, err := it.peek(); followup != nil && err == nil {
				throwaway, _ := state.New(parent.Root, bc.stateCache, bc.snaps)

				go func(start time.Time, followup *types.Block, throwaway *state.StateDB, interrupt *uint32) {
					bc.prefetcher.Prefetch(followup, throwaway, bc.vmConfig, &followupInterrupt)

					blockPrefetchExecuteTimer.Update(time.Since(start))
					if atomic.LoadUint32(interrupt) == 1 {
						blockPrefetchInterruptMeter.Mark(1)
					}
				}(time.Now(), followup, throwaway, &followupInterrupt)
			}
		}

		// Process block using the parent state as reference point
		substart := time.Now()
		receipts, logs, usedGas, err := bc.processor.Process(block, statedb, bc.vmConfig)
		if err != nil {
			bc.reportBlock(block, receipts, err)
			atomic.StoreUint32(&followupInterrupt, 1)
			return it.index, err
		}

		// Update the metrics touched during block processing
		accountReadTimer.Update(statedb.AccountReads)                 // Account reads are complete, we can mark them
		storageReadTimer.Update(statedb.StorageReads)                 // Storage reads are complete, we can mark them
		accountUpdateTimer.Update(statedb.AccountUpdates)             // Account updates are complete, we can mark them
		storageUpdateTimer.Update(statedb.StorageUpdates)             // Storage updates are complete, we can mark them
		snapshotAccountReadTimer.Update(statedb.SnapshotAccountReads) // Account reads are complete, we can mark them
		snapshotStorageReadTimer.Update(statedb.SnapshotStorageReads) // Storage reads are complete, we can mark them
		triehash := statedb.AccountHashes + statedb.StorageHashes     // Save to not double count in validation
		trieproc := statedb.SnapshotAccountReads + statedb.AccountReads + statedb.AccountUpdates
		trieproc += statedb.SnapshotStorageReads + statedb.StorageReads + statedb.StorageUpdates

		blockExecutionTimer.Update(time.Since(substart) - trieproc - triehash)

		// Validate the state using the default validator
		substart = time.Now()
		if err := bc.validator.ValidateState(block, statedb, receipts, usedGas); err != nil {
			bc.reportBlock(block, receipts, err)
			atomic.StoreUint32(&followupInterrupt, 1)
			return it.index, err
		}
		proctime := time.Since(start)

		// Update the metrics touched during block validation
		accountHashTimer.Update(statedb.AccountHashes) // Account hashes are complete, we can mark them
		storageHashTimer.Update(statedb.StorageHashes) // Storage hashes are complete, we can mark them

		blockValidationTimer.Update(time.Since(substart) - (statedb.AccountHashes + statedb.StorageHashes - triehash))

		// Write the block to the chain and get the status.
		substart = time.Now()
		status, err := bc.insertPreprocessedBlock(block, receipts, logs, statedb, false)
		atomic.StoreUint32(&followupInterrupt, 1)
		if err != nil {
			return it.index, err
		}
		// Update the metrics touched during block commit
		accountCommitTimer.Update(statedb.AccountCommits)   // Account commits are complete, we can mark them
		storageCommitTimer.Update(statedb.StorageCommits)   // Storage commits are complete, we can mark them
		snapshotCommitTimer.Update(statedb.SnapshotCommits) // Snapshot commits are complete, we can mark them

		blockWriteTimer.Update(time.Since(substart) - statedb.AccountCommits - statedb.StorageCommits - statedb.SnapshotCommits)
		blockInsertTimer.UpdateSince(start)

		switch status {
		case CanonStatTy:
			log.Debug("Inserted new block", "number", block.Number(), "txs", len(block.Transactions()), "gas", block.GasUsed(),
				"elapsed", common.PrettyDuration(time.Since(start)),
				"root", block.Root())

			lastCanon = block

			// Only count canonical blocks for GC processing time
			bc.gcproc += proctime

		case SideStatTy:
			log.Debug("Inserted forked block", "number", block.Number(), "hash", block.Hash(),
				"elapsed", common.PrettyDuration(time.Since(start)),
				"txs", len(block.Transactions()), "gas", block.GasUsed(),
				"root", block.Root())

		default:
			// This in theory is impossible, but lets be nice to our future selves and leave
			// a log, instead of trying to track down blocks imports that don't emit logs.
			log.Warn("Inserted block with unknown status", "number", block.Number(), "hash", block.Hash(),
				"elapsed", common.PrettyDuration(time.Since(start)),
				"txs", len(block.Transactions()), "gas", block.GasUsed(),
				"root", block.Root())
		}
		stats.processed++
		stats.usedGas += usedGas

		dirty, _ := bc.stateCache.TrieDB().Size()
		stats.report(chain, it.index, dirty)
	}

	// Any blocks remaining here? The only ones we care about are the future ones
	if block != nil && errors.Is(err, consensus.ErrFutureBlock) {
		if err := bc.addFutureBlock(block); err != nil {
			return it.index, err
		}
		block, err = it.next()

		for ; block != nil && errors.Is(err, consensus.ErrUnknownAncestor); block, err = it.next() {
			if err := bc.addFutureBlock(block); err != nil {
				return it.index, err
			}
			stats.queued++
		}
	}
	stats.ignored += it.remaining()

	return it.index, err
}

// insertSideChain is called when an import batch hits upon a pruned ancestor
// error, which happens when a sidechain with a sufficiently old fork-block is
// found.
//
// The method writes all (header-and-body-valid) blocks to disk, then tries to
// switch over to the new chain if the TD exceeded the current chain.
func (bc *BlockChain) insertSideChain(block *types.Block, it *insertIterator) (int, error) {
	var (
		externTd *big.Int
		current  = bc.CurrentBlock()
	)
	// The first sidechain block error is already verified to be ErrPrunedAncestor.
	// Since we don't import them here, we expect ErrUnknownAncestor for the remaining
	// ones. Any other errors means that the block is invalid, and should not be written
	// to disk.
	err := consensus.ErrPrunedAncestor
	for ; block != nil && errors.Is(err, consensus.ErrPrunedAncestor); block, err = it.next() {
		// Check the canonical state root for that number
		if number := block.NumberU64(); current.NumberU64() >= number {
			canonical := bc.GetBlockByNumber(number)
			if canonical != nil && canonical.Hash() == block.Hash() {
				// Not a sidechain block, this is a re-import of a canon block which has it's state pruned

				externTd = bc.GetTd(block.Hash(), block.NumberU64())
				continue
			}
			if canonical != nil && canonical.Root() == block.Root() {
				// This is most likely a shadow-state attack. When a fork is imported into the
				// database, and it eventually reaches a block height which is not pruned, we
				// just found that the state already exist! This means that the sidechain block
				// refers to a state which already exists in our canon chain.
				//
				// If left unchecked, we would now proceed importing the blocks, without actually
				// having verified the state of the previous blocks.
				log.Warn("Sidechain ghost-state attack detected", "number", block.NumberU64(), "sideroot", block.Root(), "canonroot", canonical.Root())

				// If someone legitimately side-mines blocks, they would still be imported as usual. However,
				// we cannot risk writing unverified blocks to disk when they obviously target the pruning
				// mechanism.
				return it.index, errors.New("sidechain ghost-state attack")
			}
		}

		externTd = big.NewInt(int64(block.NumberU64() + 1))

		if !bc.HasBlock(block.Hash(), block.NumberU64()) {
			start := time.Now()
			if err := bc.writeBlockWithoutState(block, externTd); err != nil {
				return it.index, err
			}
			log.Debug("Injected sidechain block", "number", block.Number(), "hash", block.Hash(),
				"elapsed", common.PrettyDuration(time.Since(start)),
				"txs", len(block.Transactions()), "gas", block.GasUsed(),
				"root", block.Root())
		}
	}
	// At this point, we've written all sidechain blocks to database. Loop ended
	// either on some other error or all were processed. If there was some other
	// error, we can ignore the rest of those blocks.
	//
	// If the externTd was larger than our local TD, we now need to reimport the previous
	// blocks to regenerate the required state
	localTd := bc.GetTd(current.Hash(), current.NumberU64())
	if localTd.Cmp(externTd) > 0 {
		log.Info("Sidechain written to disk", "start", it.first().NumberU64(), "end", it.previous().Number, "sidetd", externTd, "localtd", localTd)
		return it.index, err
	}
	// Gather all the sidechain hashes (full blocks may be memory heavy)
	var (
		hashes  []common.Hash
		numbers []uint64
	)
	parent := it.previous()
	for parent != nil && !bc.HasState(parent.Root) {
		hashes = append(hashes, parent.Hash())
		numbers = append(numbers, parent.Number.Uint64())

		parent = bc.GetHeader(parent.ParentHash, parent.Number.Uint64()-1)
	}
	if parent == nil {
		log.Info("Found orphaned sidechain, removing", "length", len(hashes))
		batch := bc.db.NewBatch()

		for i := 0; i < len(hashes); i++ {
			rawdb.DeleteBlock(batch, hashes[i], numbers[i])
		}

		if err := batch.Write(); err != nil {
			log.Error("Error when removing sidechain", "err", err)
		}

		// Clear out any stale content from the caches
		bc.purge()

		return it.index, errors.New("missing parent")
	}
	// Import all the pruned blocks to make the state available
	var (
		blocks []*types.Block
		memory common.StorageSize
	)
	for i := len(hashes) - 1; i >= 0; i-- {
		// Append the next block to our batch
		block := bc.GetBlock(hashes[i], numbers[i])

		blocks = append(blocks, block)
		memory += block.Size()

		// If memory use grew too large, import and continue. Sadly we need to discard
		// all raised events and logs from notifications since we're too heavy on the
		// memory here.
		if len(blocks) >= 2048 || memory > 64*1024*1024 {
			log.Info("Importing heavy sidechain segment", "blocks", len(blocks), "start", blocks[0].NumberU64(), "end", block.NumberU64())
			if _, err := bc.insertChain(blocks, false); err != nil {
				return 0, err
			}
			blocks, memory = blocks[:0], 0

			// If the chain is terminating, stop processing blocks
			if bc.insertStopped() {
				log.Debug("Abort during blocks processing")
				return 0, nil
			}
		}
	}
	if len(blocks) > 0 {
		log.Info("Importing sidechain segment", "start", blocks[0].NumberU64(), "end", blocks[len(blocks)-1].NumberU64())
		return bc.insertChain(blocks, false)
	}
	return 0, nil
}

func (bc *BlockChain) purge() {
	// Clear out any stale content from the caches
	bc.hc.headerCache.Purge()
	bc.hc.tdCache.Purge()
	bc.hc.numberCache.Purge()
	// Clear out any stale content from the caches
	bc.bodyCache.Purge()
	bc.bodyRLPCache.Purge()
	bc.receiptsCache.Purge()
	bc.blockCache.Purge()
	bc.txLookupCache.Purge()
	bc.futureBlocks.Purge()
}

// reorg takes two blocks, an old chain and a new chain and will reconstruct the
// blocks and inserts them to be part of the new canonical chain and accumulates
// potential missing transactions and post an event about them.
func (bc *BlockChain) reorg(oldBlock, newBlock *types.Block) error {
	var (
		newChain    types.Blocks
		oldChain    types.Blocks
		commonBlock *types.Block

		deletedTxs types.Transactions
		addedTxs   types.Transactions

		deletedLogs [][]*types.Log
		rebirthLogs [][]*types.Log

		// collectLogs collects the logs that were generated or removed during
		// the processing of the block that corresponds with the given hash.
		// These logs are later announced as deleted or reborn
		collectLogs = func(hash common.Hash, removed bool) {
			number := bc.hc.GetBlockNumber(hash)
			if number == nil {
				return
			}
			receipts := rawdb.ReadReceipts(bc.db, hash, *number, bc.chainConfig)

			var logs []*types.Log
			for _, receipt := range receipts {
				for _, log := range receipt.Logs {
					l := *log
					if removed {
						l.Removed = true
					}
					logs = append(logs, &l)
				}
			}
			if len(logs) > 0 {
				if removed {
					deletedLogs = append(deletedLogs, logs)
				} else {
					rebirthLogs = append(rebirthLogs, logs)
				}
			}
		}
		// mergeLogs returns a merged log slice with specified sort order.
		mergeLogs = func(logs [][]*types.Log, reverse bool) []*types.Log {
			var ret []*types.Log
			if reverse {
				for i := len(logs) - 1; i >= 0; i-- {
					ret = append(ret, logs[i]...)
				}
			} else {
				for i := 0; i < len(logs); i++ {
					ret = append(ret, logs[i]...)
				}
			}
			return ret
		}
	)
	// Reduce the longer chain to the same number as the shorter one
	if oldBlock.NumberU64() > newBlock.NumberU64() {
		// Old chain is longer, gather all transactions and logs as deleted ones
		for ; oldBlock != nil && oldBlock.NumberU64() != newBlock.NumberU64(); oldBlock = bc.GetBlock(oldBlock.ParentHash(), oldBlock.NumberU64()-1) {
			oldChain = append(oldChain, oldBlock)
			deletedTxs = append(deletedTxs, oldBlock.Transactions()...)
			collectLogs(oldBlock.Hash(), true)
		}
	} else {
		// New chain is longer, stash all blocks away for subsequent insertion
		for ; newBlock != nil && newBlock.NumberU64() != oldBlock.NumberU64(); newBlock = bc.GetBlock(newBlock.ParentHash(), newBlock.NumberU64()-1) {
			newChain = append(newChain, newBlock)
		}
	}
	if oldBlock == nil {
		return fmt.Errorf("invalid old chain")
	}
	if newBlock == nil {
		return fmt.Errorf("invalid new chain")
	}
	// Both sides of the reorg are at the same number, reduce both until the common
	// ancestor is found
	for {
		// If the common ancestor was found, bail out
		if oldBlock.Hash() == newBlock.Hash() {
			commonBlock = oldBlock
			break
		}
		// Remove an old block as well as stash away a new block
		oldChain = append(oldChain, oldBlock)
		deletedTxs = append(deletedTxs, oldBlock.Transactions()...)
		collectLogs(oldBlock.Hash(), true)

		newChain = append(newChain, newBlock)

		// Step back with both chains
		oldBlock = bc.GetBlock(oldBlock.ParentHash(), oldBlock.NumberU64()-1)
		if oldBlock == nil {
			return fmt.Errorf("invalid old chain")
		}
		newBlock = bc.GetBlock(newBlock.ParentHash(), newBlock.NumberU64()-1)
		if newBlock == nil {
			return fmt.Errorf("invalid new chain")
		}
	}
	// Reorgs should not happen with Istanbul consensus. Warn the user.
	if len(oldChain) > 0 && len(newChain) > 0 {
		log.Error("Chain reorg detected", "number", commonBlock.Number(), "hash", commonBlock.Hash(),
			"drop", len(oldChain), "dropfrom", oldChain[0].Hash(), "add", len(newChain), "addfrom", newChain[0].Hash())
		blockReorgAddMeter.Mark(int64(len(newChain)))
		blockReorgDropMeter.Mark(int64(len(oldChain)))
		blockReorgMeter.Mark(1)
	} else {
		log.Error("Impossible reorg, please file an issue", "oldnum", oldBlock.Number(), "oldhash", oldBlock.Hash(), "newnum", newBlock.Number(), "newhash", newBlock.Hash())
	}
	// Insert the new chain(except the head block(reverse order)),
	// taking care of the proper incremental order.
	for i := len(newChain) - 1; i >= 1; i-- {
		// Insert the block in the canonical way, re-writing history
		bc.writeHeadBlock(newChain[i])

		// Collect reborn logs due to chain reorg
		collectLogs(newChain[i].Hash(), false)

		// Collect the new added transactions.
		addedTxs = append(addedTxs, newChain[i].Transactions()...)
	}
	// Delete useless indexes right now which includes the non-canonical
	// transaction indexes, canonical chain indexes which above the head.
	indexesBatch := bc.db.NewBatch()
	for _, tx := range types.TxDifference(deletedTxs, addedTxs) {
		rawdb.DeleteTxLookupEntry(indexesBatch, tx.Hash())
	}
	// Delete any canonical number assignments above the new head
	number := bc.CurrentBlock().NumberU64()
	for i := number + 1; ; i++ {
		hash := rawdb.ReadCanonicalHash(bc.db, i)
		if hash == (common.Hash{}) {
			break
		}
		rawdb.DeleteCanonicalHash(indexesBatch, i)
	}
	if err := indexesBatch.Write(); err != nil {
		log.Crit("Failed to delete useless indexes", "err", err)
	}
	// If any logs need to be fired, do it now. In theory we could avoid creating
	// this goroutine if there are no events to fire, but realistcally that only
	// ever happens if we're reorging empty blocks, which will only happen on idle
	// networks where performance is not an issue either way.
	if len(deletedLogs) > 0 {
		bc.rmLogsFeed.Send(RemovedLogsEvent{mergeLogs(deletedLogs, true)})
	}
	if len(rebirthLogs) > 0 {
		bc.logsFeed.Send(mergeLogs(rebirthLogs, false))
	}
	if len(oldChain) > 0 {
		for i := len(oldChain) - 1; i >= 0; i-- {
			bc.chainSideFeed.Send(ChainSideEvent{Block: oldChain[i]})
		}
	}
	return nil
}

// futureBlocksLoop processes the 'future block' queue.
func (bc *BlockChain) futureBlocksLoop() {
	defer bc.wg.Done()

	futureTimer := time.NewTicker(5 * time.Second)
	defer futureTimer.Stop()
	for {
		select {
		case <-futureTimer.C:
			bc.procFutureBlocks()
		case <-bc.quit:
			return
		}
	}
}

// maintainTxIndex is responsible for the construction and deletion of the
// transaction index.
//
// User can use flag `txlookuplimit` to specify a "recentness" block, below
// which ancient tx indices get deleted. If `txlookuplimit` is 0, it means
// all tx indices will be reserved.
//
// The user can adjust the txlookuplimit value for each launch after fast
// sync, Geth will automatically construct the missing indices and delete
// the extra indices.
func (bc *BlockChain) maintainTxIndex(ancients uint64) {
	defer bc.wg.Done()

	// Before starting the actual maintenance, we need to handle a special case,
	// where user might init Geth with an external ancient database. If so, we
	// need to reindex all necessary transactions before starting to process any
	// pruning requests.
	if ancients > 0 {
		var from = uint64(0)
		if bc.txLookupLimit != 0 && ancients > bc.txLookupLimit {
			from = ancients - bc.txLookupLimit
		}
		rawdb.IndexTransactions(bc.db, from, ancients, bc.quit)
	}

	// indexBlocks reindexes or unindexes transactions depending on user configuration
	indexBlocks := func(tail *uint64, head uint64, done chan struct{}) {
		defer func() { done <- struct{}{} }()

		// If the user just upgraded Geth to a new version which supports transaction
		// index pruning, write the new tail and remove anything older.
		if tail == nil {
			if bc.txLookupLimit == 0 || head < bc.txLookupLimit {
				// Nothing to delete, write the tail and return
				rawdb.WriteTxIndexTail(bc.db, 0)
			} else {
				// Prune all stale tx indices and record the tx index tail
				rawdb.UnindexTransactions(bc.db, 0, head-bc.txLookupLimit+1, bc.quit)
			}
			return
		}
		// If a previous indexing existed, make sure that we fill in any missing entries
		if bc.txLookupLimit == 0 || head < bc.txLookupLimit {
			if *tail > 0 {
				rawdb.IndexTransactions(bc.db, 0, *tail, bc.quit)
			}
			return
		}
		// Update the transaction index to the new chain state
		if head-bc.txLookupLimit+1 < *tail {
			// Reindex a part of missing indices and rewind index tail to HEAD-limit
			rawdb.IndexTransactions(bc.db, head-bc.txLookupLimit+1, *tail, bc.quit)
		} else {
			// Unindex a part of stale indices and forward index tail to HEAD-limit
			rawdb.UnindexTransactions(bc.db, *tail, head-bc.txLookupLimit+1, bc.quit)
		}
	}

	// Any reindexing done, start listening to chain events and moving the index window
	var (
		done   chan struct{}                  // Non-nil if background unindexing or reindexing routine is active.
		headCh = make(chan ChainHeadEvent, 1) // Buffered to avoid locking up the event feed
	)
	sub := bc.SubscribeChainHeadEvent(headCh)
	if sub == nil {
		return
	}
	defer sub.Unsubscribe()

	for {
		select {
		case head := <-headCh:
			if done == nil {
				done = make(chan struct{})
				go indexBlocks(rawdb.ReadTxIndexTail(bc.db), head.Block.NumberU64(), done)
			}
		case <-done:
			done = nil
		case <-bc.quit:
			if done != nil {
				log.Info("Waiting background transaction indexer to exit")
				<-done
			}
			return
		}
	}
}

// HasBadBlock returns whether the block with the hash is a bad block
func (bc *BlockChain) HasBadBlock(hash common.Hash) bool {
	return (rawdb.ReadBadBlock(bc.db, hash) != nil)
}

// reportBlock logs a bad block error.
func (bc *BlockChain) reportBlock(block *types.Block, receipts types.Receipts, err error) {
	rawdb.WriteBadBlock(bc.db, block)

	var receiptString string
	for i, receipt := range receipts {
		receiptString += fmt.Sprintf("\t %d: cumulative: %v gas: %v contract: %v status: %v tx: %v logs: %v bloom: %x state: %x\n",
			i, receipt.CumulativeGasUsed, receipt.GasUsed, receipt.ContractAddress.Hex(),
			receipt.Status, receipt.TxHash.Hex(), receipt.Logs, receipt.Bloom, receipt.PostState)
	}
	log.Error(fmt.Sprintf(`
########## BAD BLOCK #########
Chain config: %v

Number: %v
Hash: 0x%x
%v

Error: %v
##############################
`, bc.chainConfig, block.Number(), block.Hash(), receiptString, err))
}

// InsertHeaderChain attempts to insert the given header chain in to the local
// chain, possibly creating a reorg. If an error is returned, it will return the
// index number of the failing header as well an error describing what went wrong.
func (bc *BlockChain) InsertHeaderChain(chain []*types.Header, checkFreq int, contiguousHeaders bool) (int, error) {
	start := time.Now()
	if i, err := bc.hc.ValidateHeaderChain(chain, checkFreq, true); err != nil {
		return i, err
	}

	if !bc.chainmu.TryLock() {
		return 0, errChainStopped
	}
	defer bc.chainmu.Unlock()

	_, err := bc.hc.InsertHeaderChain(chain, start)
	return 0, err
}

// CurrentHeader retrieves the current head header of the canonical chain. The
// header is retrieved from the HeaderChain's internal cache.
func (bc *BlockChain) CurrentHeader() *types.Header {
	return bc.hc.CurrentHeader()
}

// GetTd retrieves a block's total difficulty in the canonical chain from the
// database by hash and number, caching it if found.
func (bc *BlockChain) GetTd(hash common.Hash, number uint64) *big.Int {
	return bc.hc.GetTd(hash, number)
}

// GetTdByHash retrieves a block's total difficulty in the canonical chain from the
// database by hash, caching it if found.
func (bc *BlockChain) GetTdByHash(hash common.Hash) *big.Int {
	return bc.hc.GetTdByHash(hash)
}

// GetHeader retrieves a block header from the database by hash and number,
// caching it if found.
func (bc *BlockChain) GetHeader(hash common.Hash, number uint64) *types.Header {
	// Blockchain might have cached the whole block, only if not go to headerchain
	if block, ok := bc.blockCache.Get(hash); ok {
		return block.(*types.Block).Header()
	}

	return bc.hc.GetHeader(hash, number)
}

// GetHeaderByHash retrieves a block header from the database by hash, caching it if
// found.
func (bc *BlockChain) GetHeaderByHash(hash common.Hash) *types.Header {
	// Blockchain might have cached the whole block, only if not go to headerchain
	if block, ok := bc.blockCache.Get(hash); ok {
		return block.(*types.Block).Header()
	}

	return bc.hc.GetHeaderByHash(hash)
}

// HasHeader checks if a block header is present in the database or not, caching
// it if present.
func (bc *BlockChain) HasHeader(hash common.Hash, number uint64) bool {
	return bc.hc.HasHeader(hash, number)
}

// GetCanonicalHash returns the canonical hash for a given block number
func (bc *BlockChain) GetCanonicalHash(number uint64) common.Hash {
	return bc.hc.GetCanonicalHash(number)
}

// GetBlockHashesFromHash retrieves a number of block hashes starting at a given
// hash, fetching towards the genesis block.
func (bc *BlockChain) GetBlockHashesFromHash(hash common.Hash, max uint64) []common.Hash {
	return bc.hc.GetBlockHashesFromHash(hash, max)
}

// GetAncestor retrieves the Nth ancestor of a given block. It assumes that either the given block or
// a close ancestor of it is canonical. maxNonCanonical points to a downwards counter limiting the
// number of blocks to be individually checked before we reach the canonical chain.
//
// Note: ancestor == 0 returns the same block, 1 returns its parent and so on.
func (bc *BlockChain) GetAncestor(hash common.Hash, number, ancestor uint64, maxNonCanonical *uint64) (common.Hash, uint64) {
	return bc.hc.GetAncestor(hash, number, ancestor, maxNonCanonical)
}

// GetHeaderByNumber retrieves a block header from the database by number,
// caching it (associated with its hash) if found.
func (bc *BlockChain) GetHeaderByNumber(number uint64) *types.Header {
	return bc.hc.GetHeaderByNumber(number)
}

// GetTransactionLookup retrieves the lookup associate with the given transaction
// hash from the cache or database.
func (bc *BlockChain) GetTransactionLookup(hash common.Hash) *rawdb.LegacyTxLookupEntry {
	// Short circuit if the txlookup already in the cache, retrieve otherwise
	if lookup, exist := bc.txLookupCache.Get(hash); exist {
		return lookup.(*rawdb.LegacyTxLookupEntry)
	}
	tx, blockHash, blockNumber, txIndex := rawdb.ReadTransaction(bc.db, hash)
	if tx == nil {
		return nil
	}
	lookup := &rawdb.LegacyTxLookupEntry{BlockHash: blockHash, BlockIndex: blockNumber, Index: txIndex}
	bc.txLookupCache.Add(hash, lookup)
	return lookup
}

// Config retrieves the chain's fork configuration.
func (bc *BlockChain) Config() *params.ChainConfig { return bc.chainConfig }

// Engine retrieves the blockchain's consensus engine.
func (bc *BlockChain) Engine() consensus.Engine { return bc.engine }

// SubscribeRemovedLogsEvent registers a subscription of RemovedLogsEvent.
func (bc *BlockChain) SubscribeRemovedLogsEvent(ch chan<- RemovedLogsEvent) event.Subscription {
	return bc.scope.Track(bc.rmLogsFeed.Subscribe(ch))
}

// SubscribeChainEvent registers a subscription of ChainEvent.
func (bc *BlockChain) SubscribeChainEvent(ch chan<- ChainEvent) event.Subscription {
	return bc.scope.Track(bc.chainFeed.Subscribe(ch))
}

// SubscribeChainHeadEvent registers a subscription of ChainHeadEvent.
func (bc *BlockChain) SubscribeChainHeadEvent(ch chan<- ChainHeadEvent) event.Subscription {
	return bc.scope.Track(bc.chainHeadFeed.Subscribe(ch))
}

// SubscribeChainSideEvent registers a subscription of ChainSideEvent.
func (bc *BlockChain) SubscribeChainSideEvent(ch chan<- ChainSideEvent) event.Subscription {
	return bc.scope.Track(bc.chainSideFeed.Subscribe(ch))
}

// SubscribeLogsEvent registers a subscription of []*types.Log.
func (bc *BlockChain) SubscribeLogsEvent(ch chan<- []*types.Log) event.Subscription {
	return bc.scope.Track(bc.logsFeed.Subscribe(ch))
}

// SubscribeBlockProcessingEvent registers a subscription of bool where true means
// block processing has started while false means it has stopped.
func (bc *BlockChain) SubscribeBlockProcessingEvent(ch chan<- bool) event.Subscription {
	return bc.scope.Track(bc.blockProcFeed.Subscribe(ch))
}

// RecoverRandomnessCache will do a search for the block that was used to generate the given commitment.
// Specifically, it will find the block that this node authored and that block's parent hash is used to
// created the commitment.  The search is a reverse iteration of the node's local chain starting at
// the block where it's hash is the given commitmentBlockHash.
func (bc *BlockChain) RecoverRandomnessCache(commitment common.Hash, commitmentBlockHash common.Hash) error {
	istEngine, isIstanbul := bc.engine.(consensus.Istanbul)
	if !isIstanbul {
		return nil
	}

	log.Info("Recovering randomness cache entry", "commitment", commitment.Hex(), "initial block search", commitmentBlockHash.Hex())

	blockHashIter := commitmentBlockHash
	var parentHash common.Hash
	for {
		blockHeader := bc.GetHeaderByHash(blockHashIter)

		// We got to the genesis block, so search didn't find the latest
		// block authored by this validator.
		if blockHeader.Number.Uint64() == 0 {
			return errCommitmentNotFound
		}

		blockAuthor, err := istEngine.Author(blockHeader)
		if err != nil {
			log.Error("Error is retrieving block author", "block number", blockHeader.Number.Uint64(), "block hash", blockHeader.Hash(), "error", err)
			return err
		}

		if blockAuthor == istEngine.ValidatorAddress() {
			parentHash = blockHeader.ParentHash
			break
		}

		blockHashIter = blockHeader.ParentHash
	}

	// Calculate the randomness commitment
	// The calculation is stateless (e.g. it's just a hash operation of a string), so any passed in block header and state
	// will do. Will use the previously fetched current header and state.
	_, randomCommitment, err := istEngine.GenerateRandomness(parentHash)
	if err != nil {
		log.Error("Couldn't generate the randomness from the parent hash", "parent hash", parentHash, "err", err)
		return err
	}

	rawdb.WriteRandomCommitmentCache(bc.db, randomCommitment, parentHash)

	return nil
}<|MERGE_RESOLUTION|>--- conflicted
+++ resolved
@@ -1122,30 +1122,6 @@
 	SideStatTy
 )
 
-<<<<<<< HEAD
-// truncateAncient rewinds the blockchain to the specified header and deletes all
-// data in the ancient store that exceeds the specified header.
-func (bc *BlockChain) truncateAncient(head uint64) error {
-	frozen, err := bc.db.Ancients()
-	if err != nil {
-		return err
-	}
-	// Short circuit if there is no data to truncate in ancient store.
-	if frozen <= head+1 {
-		return nil
-	}
-	// Truncate all the data in the freezer beyond the specified head
-	if err := bc.db.TruncateAncients(head + 1); err != nil {
-		return err
-	}
-	bc.purge()
-
-	log.Info("Rewind ancient data", "number", head)
-	return nil
-}
-
-=======
->>>>>>> 794c6133
 // numberHash is just a container for a number and a hash, to represent a block
 type numberHash struct {
 	number uint64
@@ -1190,13 +1166,9 @@
 	// updateHead updates the head fast sync block if the inserted blocks are better
 	// and returns an indicator whether the inserted blocks are canonical.
 	updateHead := func(head *types.Block) bool {
-<<<<<<< HEAD
 		if !bc.chainmu.TryLock() {
 			return false
 		}
-=======
-		bc.chainmu.Lock()
->>>>>>> 794c6133
 		defer bc.chainmu.Unlock()
 
 		// Rewind may have occurred, skip in that case.
@@ -1224,8 +1196,7 @@
 		if first.NumberU64() == 1 {
 			if frozen, _ := bc.db.Ancients(); frozen == 0 {
 				b := bc.genesisBlock
-				td := bc.genesisBlock.Difficulty()
-				writeSize, err := rawdb.WriteAncientBlocks(bc.db, []*types.Block{b}, []types.Receipts{nil}, td)
+				writeSize, err := rawdb.WriteAncientBlocks(bc.db, []*types.Block{b}, []types.Receipts{nil}, big.NewInt(1))
 				size += writeSize
 				if err != nil {
 					log.Error("Error writing genesis to ancients", "err", err)
