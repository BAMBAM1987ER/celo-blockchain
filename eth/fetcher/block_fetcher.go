--- conflicted
+++ resolved
@@ -692,11 +692,7 @@
 	// Ensure the peer isn't DOSing us
 	count := f.queues[peer] + 1
 	if count > blockLimit {
-<<<<<<< HEAD
-		log.Info("Discarded propagated block, exceeded allowance", "peer", peer, "number", block.Number(), "hash", hash, "limit", blockLimit)
-=======
-		log.Debug("Discarded delivered header or block, exceeded allowance", "peer", peer, "number", number, "hash", hash, "limit", blockLimit)
->>>>>>> 28c5a8a5
+		log.Info("Discarded delivered header or block, exceeded allowance", "peer", peer, "number", number, "hash", hash, "limit", blockLimit)
 		blockBroadcastDOSMeter.Mark(1)
 		f.forgetHash(hash)
 		return
