// Copyright 2015 The go-ethereum Authors
// This file is part of the go-ethereum library.
//
// The go-ethereum library is free software: you can redistribute it and/or modify
// it under the terms of the GNU Lesser General Public License as published by
// the Free Software Foundation, either version 3 of the License, or
// (at your option) any later version.
//
// The go-ethereum library is distributed in the hope that it will be useful,
// but WITHOUT ANY WARRANTY; without even the implied warranty of
// MERCHANTABILITY or FITNESS FOR A PARTICULAR PURPOSE. See the
// GNU Lesser General Public License for more details.
//
// You should have received a copy of the GNU Lesser General Public License
// along with the go-ethereum library. If not, see <http://www.gnu.org/licenses/>.

package downloader

import (
	"errors"
	"fmt"
	"math/big"
	"strings"
	"sync"
	"sync/atomic"
	"testing"
	"time"

	ethereum "github.com/celo-org/celo-blockchain"
	"github.com/celo-org/celo-blockchain/common"
	"github.com/celo-org/celo-blockchain/core/rawdb"
	"github.com/celo-org/celo-blockchain/core/types"
	"github.com/celo-org/celo-blockchain/ethdb"
	"github.com/celo-org/celo-blockchain/event"
	"github.com/celo-org/celo-blockchain/params"
	"github.com/celo-org/celo-blockchain/trie"
)

// Reduce some of the parameters to make the tester faster.
func init() {
	fullMaxForkAncestry = 10000
	lightMaxForkAncestry = 10000
	blockCacheMaxItems = 1024
	fsHeaderContCheck = 500 * time.Millisecond

	// configure logger by uncommenting this to enable more logging
	//glogger := log.NewGlogHandler(log.StreamHandler(os.Stderr, log.TerminalFormat(true)))
	//glogger.Verbosity(log.LvlInfo)
	//log.Root().SetHandler(glogger)
}

// downloadTester is a test simulator for mocking out local block chain.
type downloadTester struct {
	downloader *Downloader

	genesis *types.Block   // Genesis blocks used by the tester and peers
	stateDb ethdb.Database // Database used by the tester for syncing from peers
	peerDb  ethdb.Database // Database of the peers containing all data
	peers   map[string]*downloadTesterPeer

	ownHashes   []common.Hash                  // Hash chain belonging to the tester
	ownHeaders  map[common.Hash]*types.Header  // Headers belonging to the tester
	ownBlocks   map[common.Hash]*types.Block   // Blocks belonging to the tester
	ownReceipts map[common.Hash]types.Receipts // Receipts belonging to the tester
	ownChainTd  map[common.Hash]*big.Int       // Total difficulties of the blocks in the local chain

	ancientHeaders  map[common.Hash]*types.Header  // Ancient headers belonging to the tester
	ancientBlocks   map[common.Hash]*types.Block   // Ancient blocks belonging to the tester
	ancientReceipts map[common.Hash]types.Receipts // Ancient receipts belonging to the tester
	ancientChainTd  map[common.Hash]*big.Int       // Ancient total difficulties of the blocks in the local chain

	lock sync.RWMutex
}

func (dl *downloadTester) Config() *params.ChainConfig {
	return nil
}

// newTester creates a new downloader test mocker.
func newTester() *downloadTester {
	tester := &downloadTester{
		genesis:     testGenesis,
		peerDb:      testDB,
		peers:       make(map[string]*downloadTesterPeer),
		ownHashes:   []common.Hash{testGenesis.Hash()},
		ownHeaders:  map[common.Hash]*types.Header{testGenesis.Hash(): testGenesis.Header()},
		ownBlocks:   map[common.Hash]*types.Block{testGenesis.Hash(): testGenesis},
		ownReceipts: map[common.Hash]types.Receipts{testGenesis.Hash(): nil},
		ownChainTd:  map[common.Hash]*big.Int{testGenesis.Hash(): testGenesis.TotalDifficulty()},

		// Initialize ancient store with test genesis block
		ancientHeaders:  map[common.Hash]*types.Header{testGenesis.Hash(): testGenesis.Header()},
		ancientBlocks:   map[common.Hash]*types.Block{testGenesis.Hash(): testGenesis},
		ancientReceipts: map[common.Hash]types.Receipts{testGenesis.Hash(): nil},
		ancientChainTd:  map[common.Hash]*big.Int{testGenesis.Hash(): testGenesis.TotalDifficulty()},
	}
	tester.stateDb = rawdb.NewMemoryDatabase()
	tester.stateDb.Put(testGenesis.Root().Bytes(), []byte{0x00})

	tester.downloader = New(0, tester.stateDb, trie.NewSyncBloom(1, tester.stateDb), new(event.TypeMux), tester, nil, tester.dropPeer)
	return tester
}

// terminate aborts any operations on the embedded downloader and releases all
// held resources.
func (dl *downloadTester) terminate() {
	dl.downloader.Terminate()
}

// sync starts synchronizing with a remote peer, blocking until it completes.
func (dl *downloadTester) sync(id string, td *big.Int, mode SyncMode) error {
	dl.lock.RLock()
	hash := dl.peers[id].chain.headBlock().Hash()
	// If no particular TD was requested, load from the peer's blockchain
	if td == nil {
		td = dl.peers[id].chain.td(hash)
	}
	dl.lock.RUnlock()

	// Synchronise with the chosen peer and ensure proper cleanup afterwards
	err := dl.downloader.synchronise(id, hash, td, mode)
	select {
	case <-dl.downloader.cancelCh:
		// Ok, downloader fully cancelled after sync cycle
	default:
		// Downloader is still accepting packets, can block a peer up
		panic("downloader active post sync cycle") // panic will be caught by tester
	}
	return err
}

// HasHeader checks if a header is present in the testers canonical chain.
func (dl *downloadTester) HasHeader(hash common.Hash, number uint64) bool {
	return dl.GetHeaderByHash(hash) != nil
}

// HasBlock checks if a block is present in the testers canonical chain.
func (dl *downloadTester) HasBlock(hash common.Hash, number uint64) bool {
	return dl.GetBlockByHash(hash) != nil
}

// HasFastBlock checks if a block is present in the testers canonical chain.
func (dl *downloadTester) HasFastBlock(hash common.Hash, number uint64) bool {
	dl.lock.RLock()
	defer dl.lock.RUnlock()

	if _, ok := dl.ancientReceipts[hash]; ok {
		return true
	}
	_, ok := dl.ownReceipts[hash]
	return ok
}

// GetHeader retrieves a header from the testers canonical chain.
func (dl *downloadTester) GetHeaderByHash(hash common.Hash) *types.Header {
	dl.lock.RLock()
	defer dl.lock.RUnlock()
	return dl.getHeaderByHash(hash)
}

// getHeaderByHash returns the header if found either within ancients or own blocks)
// This method assumes that the caller holds at least the read-lock (dl.lock)
func (dl *downloadTester) getHeaderByHash(hash common.Hash) *types.Header {
	header := dl.ancientHeaders[hash]
	if header != nil {
		return header
	}
	return dl.ownHeaders[hash]
}

// GetBlock retrieves a block from the testers canonical chain.
func (dl *downloadTester) GetBlockByHash(hash common.Hash) *types.Block {
	dl.lock.RLock()
	defer dl.lock.RUnlock()

	block := dl.ancientBlocks[hash]
	if block != nil {
		return block
	}
	return dl.ownBlocks[hash]
}

// CurrentHeader retrieves the current head header from the canonical chain.
func (dl *downloadTester) CurrentHeader() *types.Header {
	dl.lock.RLock()
	defer dl.lock.RUnlock()

	for i := len(dl.ownHashes) - 1; i >= 0; i-- {
		if header := dl.ancientHeaders[dl.ownHashes[i]]; header != nil {
			return header
		}
		if header := dl.ownHeaders[dl.ownHashes[i]]; header != nil {
			return header
		}
	}
	return dl.genesis.Header()
}

// CurrentBlock retrieves the current head block from the canonical chain.
func (dl *downloadTester) CurrentBlock() *types.Block {
	dl.lock.RLock()
	defer dl.lock.RUnlock()

	for i := len(dl.ownHashes) - 1; i >= 0; i-- {
		if block := dl.ancientBlocks[dl.ownHashes[i]]; block != nil {
			if _, err := dl.stateDb.Get(block.Root().Bytes()); err == nil {
				return block
			}
			return block
		}
		if block := dl.ownBlocks[dl.ownHashes[i]]; block != nil {
			if _, err := dl.stateDb.Get(block.Root().Bytes()); err == nil {
				return block
			}
		}
	}
	return dl.genesis
}

// CurrentFastBlock retrieves the current head fast-sync block from the canonical chain.
func (dl *downloadTester) CurrentFastBlock() *types.Block {
	dl.lock.RLock()
	defer dl.lock.RUnlock()

	for i := len(dl.ownHashes) - 1; i >= 0; i-- {
		if block := dl.ancientBlocks[dl.ownHashes[i]]; block != nil {
			return block
		}
		if block := dl.ownBlocks[dl.ownHashes[i]]; block != nil {
			return block
		}
	}
	return dl.genesis
}

// FastSyncCommitHead manually sets the head block to a given hash.
func (dl *downloadTester) FastSyncCommitHead(hash common.Hash) error {
	// For now only check that the state trie is correct
	if block := dl.GetBlockByHash(hash); block != nil {
		_, err := trie.NewSecure(block.Root(), trie.NewDatabase(dl.stateDb))
		return err
	}
	return fmt.Errorf("non existent block: %x", hash[:4])
}

// GetTd retrieves the block's total difficulty from the canonical chain.
func (dl *downloadTester) GetTd(hash common.Hash, number uint64) *big.Int {
	dl.lock.RLock()
	defer dl.lock.RUnlock()

	return dl.getTd(hash)
}

// getTd retrieves the block's total difficulty if found either within
// ancients or own blocks).
// This method assumes that the caller holds at least the read-lock (dl.lock)
func (dl *downloadTester) getTd(hash common.Hash) *big.Int {
	if td := dl.ancientChainTd[hash]; td != nil {
		return td
	}
	return dl.ownChainTd[hash]
}

// InsertHeaderChain injects a new batch of headers into the simulated chain.
func (dl *downloadTester) InsertHeaderChain(headers []*types.Header, checkFreq int, contiguousHeaders bool) (i int, err error) {
	dl.lock.Lock()
	defer dl.lock.Unlock()
	// Do a quick check, as the blockchain.InsertHeaderChain doesn't insert anything in case of errors
	if dl.getHeaderByHash(headers[0].ParentHash) == nil {
		return 0, fmt.Errorf("InsertHeaderChain: unknown parent at first position, parent of number %d", headers[0].Number)
	}
	var hashes []common.Hash
	for i := 1; i < len(headers); i++ {
		hash := headers[i-1].Hash()
		if headers[i].ParentHash != headers[i-1].Hash() {
			return i, fmt.Errorf("non-contiguous import at position %d", i)
		}
		hashes = append(hashes, hash)
	}
	hashes = append(hashes, headers[len(headers)-1].Hash())
	// Do a full insert if pre-checks passed
	for i, header := range headers {
		hash := hashes[i]
		if dl.getHeaderByHash(hash) != nil {
			continue
		}
		if dl.getHeaderByHash(header.ParentHash) == nil {
			// This _should_ be impossible, due to precheck and induction
			return i, fmt.Errorf("InsertHeaderChain: unknown parent at position %d", i)
		}
		dl.ownHashes = append(dl.ownHashes, hash)
		dl.ownHeaders[hash] = header

		dl.ownChainTd[hash] = new(big.Int).Add(header.Number, big.NewInt(1))
	}
	return len(headers), nil
}

// InsertChain injects a new batch of blocks into the simulated chain.
func (dl *downloadTester) InsertChain(blocks types.Blocks) (i int, err error) {
	dl.lock.Lock()
	defer dl.lock.Unlock()
	for i, block := range blocks {
		if parent, ok := dl.ownBlocks[block.ParentHash()]; !ok {
			return i, fmt.Errorf("InsertChain: unknown parent at position %d / %d", i, len(blocks))
		} else if _, err := dl.stateDb.Get(parent.Root().Bytes()); err != nil {
			return i, fmt.Errorf("InsertChain: unknown parent state %x: %v", parent.Root(), err)
		}
		if hdr := dl.getHeaderByHash(block.Hash()); hdr == nil {
			dl.ownHashes = append(dl.ownHashes, block.Hash())
			dl.ownHeaders[block.Hash()] = block.Header()
		}
		dl.ownBlocks[block.Hash()] = block
		dl.ownReceipts[block.Hash()] = make(types.Receipts, 0)
		dl.stateDb.Put(block.Root().Bytes(), []byte{0x00})
		dl.ownChainTd[block.Hash()] = block.TotalDifficulty()
	}
	return len(blocks), nil
}

// InsertReceiptChain injects a new batch of receipts into the simulated chain.
func (dl *downloadTester) InsertReceiptChain(blocks types.Blocks, receipts []types.Receipts, ancientLimit uint64) (i int, err error) {
	dl.lock.Lock()
	defer dl.lock.Unlock()

	for i := 0; i < len(blocks) && i < len(receipts); i++ {
		if _, ok := dl.ownHeaders[blocks[i].Hash()]; !ok {
			return i, errors.New("unknown owner")
		}
		if _, ok := dl.ancientBlocks[blocks[i].ParentHash()]; !ok {
			if _, ok := dl.ownBlocks[blocks[i].ParentHash()]; !ok {
				return i, errors.New("InsertReceiptChain: unknown parent")
			}
		}
		if blocks[i].NumberU64() <= ancientLimit {
			dl.ancientBlocks[blocks[i].Hash()] = blocks[i]
			dl.ancientReceipts[blocks[i].Hash()] = receipts[i]

			// Migrate from active db to ancient db
			dl.ancientHeaders[blocks[i].Hash()] = blocks[i].Header()
			dl.ancientChainTd[blocks[i].Hash()] = blocks[i].TotalDifficulty()

			delete(dl.ownHeaders, blocks[i].Hash())
			delete(dl.ownChainTd, blocks[i].Hash())
		} else {
			dl.ownBlocks[blocks[i].Hash()] = blocks[i]
			dl.ownReceipts[blocks[i].Hash()] = receipts[i]
		}
	}
	return len(blocks), nil
}

// SetHead rewinds the local chain to a new head.
func (dl *downloadTester) SetHead(head uint64) error {
	dl.lock.Lock()
	defer dl.lock.Unlock()

	// Find the hash of the head to reset to
	var hash common.Hash
	for h, header := range dl.ownHeaders {
		if header.Number.Uint64() == head {
			hash = h
<<<<<<< HEAD
		}
	}
	for h, header := range dl.ancientHeaders {
		if header.Number.Uint64() == head {
			hash = h
		}
	}
	if hash == (common.Hash{}) {
		return fmt.Errorf("unknown head to set: %d", head)
	}
	// Find the offset in the header chain
	var offset int
	for o, h := range dl.ownHashes {
		if h == hash {
			offset = o
			break
		}
	}
=======
		}
	}
	for h, header := range dl.ancientHeaders {
		if header.Number.Uint64() == head {
			hash = h
		}
	}
	if hash == (common.Hash{}) {
		return fmt.Errorf("unknown head to set: %d", head)
	}
	// Find the offset in the header chain
	var offset int
	for o, h := range dl.ownHashes {
		if h == hash {
			offset = o
			break
		}
	}
>>>>>>> e7872729
	// Remove all the hashes and associated data afterwards
	for i := offset + 1; i < len(dl.ownHashes); i++ {
		delete(dl.ownChainTd, dl.ownHashes[i])
		delete(dl.ownHeaders, dl.ownHashes[i])
		delete(dl.ownReceipts, dl.ownHashes[i])
		delete(dl.ownBlocks, dl.ownHashes[i])

		delete(dl.ancientChainTd, dl.ownHashes[i])
		delete(dl.ancientHeaders, dl.ownHashes[i])
		delete(dl.ancientReceipts, dl.ownHashes[i])
		delete(dl.ancientBlocks, dl.ownHashes[i])
	}
	dl.ownHashes = dl.ownHashes[:offset+1]
	return nil
}

// Rollback removes some recently added elements from the chain.
func (dl *downloadTester) Rollback(hashes []common.Hash) {
}

// newPeer registers a new block download source into the downloader.
func (dl *downloadTester) newPeer(id string, version int, chain *testChain) error {
	dl.lock.Lock()
	defer dl.lock.Unlock()

	peer := &downloadTesterPeer{dl: dl, id: id, chain: chain}
	dl.peers[id] = peer
	return dl.downloader.RegisterPeer(id, version, peer)
}

// dropPeer simulates a hard peer removal from the connection pool.
func (dl *downloadTester) dropPeer(id string) {
	dl.lock.Lock()
	defer dl.lock.Unlock()

	delete(dl.peers, id)
	dl.downloader.UnregisterPeer(id)
}

type downloadTesterPeer struct {
	dl            *downloadTester
	id            string
	chain         *testChain
	missingStates map[common.Hash]bool // State entries that fast sync should not return
}

// Head constructs a function to retrieve a peer's current head hash
// and total difficulty.
func (dlp *downloadTesterPeer) Head() (common.Hash, *big.Int) {
	b := dlp.chain.headBlock()
	return b.Hash(), dlp.chain.td(b.Hash())
}

// RequestHeadersByHash constructs a GetBlockHeaders function based on a hashed
// origin; associated with a particular peer in the download tester. The returned
// function can be used to retrieve batches of headers from the particular peer.
func (dlp *downloadTesterPeer) RequestHeadersByHash(origin common.Hash, amount int, skip int, reverse bool) error {
	result := dlp.chain.headersByHash(origin, amount, skip, reverse)
	go dlp.dl.downloader.DeliverHeaders(dlp.id, result)
	return nil
}

// RequestHeadersByNumber constructs a GetBlockHeaders function based on a numbered
// origin; associated with a particular peer in the download tester. The returned
// function can be used to retrieve batches of headers from the particular peer.
func (dlp *downloadTesterPeer) RequestHeadersByNumber(origin uint64, amount int, skip int, reverse bool) error {
	result := dlp.chain.headersByNumber(origin, amount, skip, reverse)
	go dlp.dl.downloader.DeliverHeaders(dlp.id, result)
	return nil
}

// RequestBodies constructs a getBlockBodies method associated with a particular
// peer in the download tester. The returned function can be used to retrieve
// batches of block bodies from the particularly requested peer.
func (dlp *downloadTesterPeer) RequestBodies(hashes []common.Hash) error {
	txs, randomness, epochSnarkData := dlp.chain.bodies(hashes)
	go dlp.dl.downloader.DeliverBodies(dlp.id, txs, randomness, epochSnarkData)
	return nil
}

// RequestReceipts constructs a getReceipts method associated with a particular
// peer in the download tester. The returned function can be used to retrieve
// batches of block receipts from the particularly requested peer.
func (dlp *downloadTesterPeer) RequestReceipts(hashes []common.Hash) error {
	receipts := dlp.chain.receipts(hashes)
	go dlp.dl.downloader.DeliverReceipts(dlp.id, receipts)
	return nil
}

// RequestNodeData constructs a getNodeData method associated with a particular
// peer in the download tester. The returned function can be used to retrieve
// batches of node state data from the particularly requested peer.
func (dlp *downloadTesterPeer) RequestNodeData(hashes []common.Hash) error {
	dlp.dl.lock.RLock()
	defer dlp.dl.lock.RUnlock()

	results := make([][]byte, 0, len(hashes))
	for _, hash := range hashes {
		if data, err := dlp.dl.peerDb.Get(hash.Bytes()); err == nil {
			if !dlp.missingStates[hash] {
				results = append(results, data)
			}
		}
	}
	go dlp.dl.downloader.DeliverNodeData(dlp.id, results)
	return nil
}

// assertOwnChain checks if the local chain contains the correct number of items
// of the various chain components.
func assertOwnChain(t *testing.T, tester *downloadTester, length int) {
	// Mark this method as a helper to report errors at callsite, not in here
	t.Helper()

	assertOwnForkedChain(t, tester, 1, []int{length})
}

// assertOwnForkedChain checks if the local forked chain contains the correct
// number of items of the various chain components.
func assertOwnForkedChain(t *testing.T, tester *downloadTester, common int, lengths []int) {
	// Mark this method as a helper to report errors at callsite, not in here
	t.Helper()

	// Initialize the counters for the first fork
	headers, blocks, receipts := lengths[0], lengths[0], lengths[0]

	// Update the counters for each subsequent fork
	for _, length := range lengths[1:] {
		headers += length - common
		blocks += length - common
		receipts += length - common
	}
	if tester.downloader.getMode() == LightSync {
		blocks, receipts = 1, 1
	}
	if hs := len(tester.ownHeaders) + len(tester.ancientHeaders) - 1; hs != headers {
		t.Fatalf("synchronised headers mismatch: have %v, want %v", hs, headers)
	}
	if bs := len(tester.ownBlocks) + len(tester.ancientBlocks) - 1; bs != blocks {
		t.Fatalf("synchronised blocks mismatch: have %v, want %v", bs, blocks)
	}
	if rs := len(tester.ownReceipts) + len(tester.ancientReceipts) - 1; rs != receipts {
		t.Fatalf("synchronised receipts mismatch: have %v, want %v", rs, receipts)
	}
}

// Tests that simple synchronization against a canonical chain works correctly.
// In this test common ancestor lookup should be short circuited and not require
// binary searching.
func TestCanonicalSynchronisation64Full(t *testing.T) { testCanonicalSynchronisation(t, 64, FullSync) }
func TestCanonicalSynchronisation64Fast(t *testing.T) { testCanonicalSynchronisation(t, 64, FastSync) }
func TestCanonicalSynchronisation65Full(t *testing.T) { testCanonicalSynchronisation(t, 65, FullSync) }
func TestCanonicalSynchronisation65Fast(t *testing.T) { testCanonicalSynchronisation(t, 65, FastSync) }
func TestCanonicalSynchronisation66Full(t *testing.T) { testCanonicalSynchronisation(t, 66, FullSync) }
func TestCanonicalSynchronisation66Fast(t *testing.T) { testCanonicalSynchronisation(t, 66, FastSync) }
func TestCanonicalSynchronisation66Light(t *testing.T) {
	testCanonicalSynchronisation(t, 66, LightSync)
}

func testCanonicalSynchronisation(t *testing.T, protocol int, mode SyncMode) {
	t.Parallel()

	tester := newTester()
	defer tester.terminate()

	// Create a small enough block chain to download
	chain := testChainBase.shorten(blockCacheMaxItems - 15)
	tester.newPeer("peer", protocol, chain)

	// Synchronise with the peer and make sure all relevant data was retrieved
	if err := tester.sync("peer", nil, mode); err != nil {
		t.Fatalf("failed to synchronise blocks: %v", err)
	}
	assertOwnChain(t, tester, chain.len())
}

// Tests that if a large batch of blocks are being downloaded, it is throttled
// until the cached blocks are retrieved.
func TestThrottling64Full(t *testing.T) { testThrottling(t, 64, FullSync) }
func TestThrottling64Fast(t *testing.T) { testThrottling(t, 64, FastSync) }
func TestThrottling65Full(t *testing.T) { testThrottling(t, 65, FullSync) }
func TestThrottling65Fast(t *testing.T) { testThrottling(t, 65, FastSync) }
func TestThrottling66Full(t *testing.T) { testThrottling(t, 66, FullSync) }
func TestThrottling66Fast(t *testing.T) { testThrottling(t, 66, FastSync) }

func testThrottling(t *testing.T, protocol int, mode SyncMode) {
	t.Parallel()
	tester := newTester()

	// Create a long block chain to download and the tester
	targetBlocks := testChainBase.len() - 1
	tester.newPeer("peer", protocol, testChainBase)

	// Wrap the importer to allow stepping
	blocked, proceed := uint32(0), make(chan struct{})
	tester.downloader.chainInsertHook = func(results []*fetchResult) {
		atomic.StoreUint32(&blocked, uint32(len(results)))
		<-proceed
	}
	// Start a synchronisation concurrently
	errc := make(chan error)
	go func() {
		errc <- tester.sync("peer", nil, mode)
	}()
	// Iteratively take some blocks, always checking the retrieval count
	for {
		// Check the retrieval count synchronously (! reason for this ugly block)
		tester.lock.RLock()
		retrieved := len(tester.ownBlocks)
		tester.lock.RUnlock()
		if retrieved >= targetBlocks+1 {
			break
		}
		// Wait a bit for sync to throttle itself
		var cached, frozen int
		for start := time.Now(); time.Since(start) < 3*time.Second; {
			time.Sleep(25 * time.Millisecond)

			tester.lock.Lock()
			{
				tester.downloader.queue.resultCache.lock.Lock()
				cached = tester.downloader.queue.resultCache.countCompleted()
				tester.downloader.queue.resultCache.lock.Unlock()
				frozen = int(atomic.LoadUint32(&blocked))
				retrieved = len(tester.ownBlocks)

			}
			tester.lock.Unlock()

			if cached == blockCacheMaxItems ||
				cached == blockCacheMaxItems-reorgProtHeaderDelay ||
				retrieved+cached+frozen == targetBlocks+1 ||
				retrieved+cached+frozen == targetBlocks+1-reorgProtHeaderDelay {
				break
			}
		}
		// Make sure we filled up the cache, then exhaust it
		time.Sleep(25 * time.Millisecond) // give it a chance to screw up
		tester.lock.RLock()
		retrieved = len(tester.ownBlocks)
		tester.lock.RUnlock()
		if cached != blockCacheMaxItems && cached != blockCacheMaxItems-reorgProtHeaderDelay && retrieved+cached+frozen != targetBlocks+1 && retrieved+cached+frozen != targetBlocks+1-reorgProtHeaderDelay {
			t.Fatalf("block count mismatch: have %v, want %v (owned %v, blocked %v, target %v)", cached, blockCacheMaxItems, retrieved, frozen, targetBlocks+1)
		}

		// Permit the blocked blocks to import
		if atomic.LoadUint32(&blocked) > 0 {
			atomic.StoreUint32(&blocked, uint32(0))
			proceed <- struct{}{}
		}
	}
	// Check that we haven't pulled more blocks than available
	assertOwnChain(t, tester, targetBlocks+1)
	if err := <-errc; err != nil {
		t.Fatalf("block synchronization failed: %v", err)
	}
	tester.terminate()

}

// Tests that simple synchronization against a forked chain works correctly. In
// this test common ancestor lookup should *not* be short circuited, and a full
// binary search should be executed.
func TestForkedSync64Full(t *testing.T)  { testForkedSync(t, 64, FullSync) }
func TestForkedSync64Fast(t *testing.T)  { testForkedSync(t, 64, FastSync) }
func TestForkedSync65Full(t *testing.T)  { testForkedSync(t, 65, FullSync) }
func TestForkedSync65Fast(t *testing.T)  { testForkedSync(t, 65, FastSync) }
func TestForkedSync66Full(t *testing.T)  { testForkedSync(t, 66, FullSync) }
func TestForkedSync66Fast(t *testing.T)  { testForkedSync(t, 66, FastSync) }
func TestForkedSync66Light(t *testing.T) { testForkedSync(t, 66, LightSync) }

func testForkedSync(t *testing.T, protocol int, mode SyncMode) {
	t.Parallel()

	tester := newTester()
	defer tester.terminate()

	chainA := testChainForkLightA.shorten(testChainBase.len() + 80)
	chainB := testChainForkLightB.shorten(testChainBase.len() + 80)
	tester.newPeer("fork A", protocol, chainA)
	tester.newPeer("fork B", protocol, chainB)
	// Synchronise with the peer and make sure all blocks were retrieved
	if err := tester.sync("fork A", nil, mode); err != nil {
		t.Fatalf("failed to synchronise blocks: %v", err)
	}
	assertOwnChain(t, tester, chainA.len())

	// Synchronise with the second peer and make sure that fork is pulled too
	if err := tester.sync("fork B", nil, mode); err != nil {
		t.Fatalf("failed to synchronise blocks: %v", err)
	}
	assertOwnForkedChain(t, tester, testChainBase.len(), []int{chainA.len(), chainB.len()})
}

// Tests that synchronising against a much shorter but much heavyer fork works
// corrently and is not dropped.
func TestHeavyForkedSync64Full(t *testing.T)  { testHeavyForkedSync(t, 64, FullSync) }
func TestHeavyForkedSync64Fast(t *testing.T)  { testHeavyForkedSync(t, 64, FastSync) }
func TestHeavyForkedSync65Full(t *testing.T)  { testHeavyForkedSync(t, 65, FullSync) }
func TestHeavyForkedSync65Fast(t *testing.T)  { testHeavyForkedSync(t, 65, FastSync) }
func TestHeavyForkedSync66Full(t *testing.T)  { testHeavyForkedSync(t, 66, FullSync) }
func TestHeavyForkedSync66Fast(t *testing.T)  { testHeavyForkedSync(t, 66, FastSync) }
func TestHeavyForkedSync66Light(t *testing.T) { testHeavyForkedSync(t, 66, LightSync) }

func testHeavyForkedSync(t *testing.T, protocol int, mode SyncMode) {
	t.Parallel()

	tester := newTester()
	defer tester.terminate()

	chainA := testChainForkLightA.shorten(testChainBase.len() + 80)
	chainB := testChainForkHeavy.shorten(testChainBase.len() + 80)
	tester.newPeer("light", protocol, chainA)
	tester.newPeer("heavy", protocol, chainB)

	// Synchronise with the peer and make sure all blocks were retrieved
	if err := tester.sync("light", nil, mode); err != nil {
		t.Fatalf("failed to synchronise blocks: %v", err)
	}
	assertOwnChain(t, tester, chainA.len())

	// Synchronise with the second peer and make sure that fork is pulled too
	if err := tester.sync("heavy", nil, mode); err != nil {
		t.Fatalf("failed to synchronise blocks: %v", err)
	}
	assertOwnForkedChain(t, tester, testChainBase.len(), []int{chainA.len(), chainB.len()})
}

// Tests that chain forks are contained within a certain interval of the current
// chain head, ensuring that malicious peers cannot waste resources by feeding
// long dead chains.
func TestBoundedForkedSync64Full(t *testing.T)  { testBoundedForkedSync(t, 64, FullSync) }
func TestBoundedForkedSync64Fast(t *testing.T)  { testBoundedForkedSync(t, 64, FastSync) }
func TestBoundedForkedSync65Full(t *testing.T)  { testBoundedForkedSync(t, 65, FullSync) }
func TestBoundedForkedSync65Fast(t *testing.T)  { testBoundedForkedSync(t, 65, FastSync) }
func TestBoundedForkedSync66Full(t *testing.T)  { testBoundedForkedSync(t, 66, FullSync) }
func TestBoundedForkedSync66Fast(t *testing.T)  { testBoundedForkedSync(t, 66, FastSync) }
func TestBoundedForkedSync66Light(t *testing.T) { testBoundedForkedSync(t, 66, LightSync) }

func testBoundedForkedSync(t *testing.T, protocol int, mode SyncMode) {
	t.Parallel()

	tester := newTester()
	defer tester.terminate()

	chainA := testChainForkLightA
	chainB := testChainForkLightB
	tester.newPeer("original", protocol, chainA)
	tester.newPeer("rewriter", protocol, chainB)

	// Synchronise with the peer and make sure all blocks were retrieved
	if err := tester.sync("original", nil, mode); err != nil {
		t.Fatalf("failed to synchronise blocks: %v", err)
	}
	assertOwnChain(t, tester, chainA.len())

	// Synchronise with the second peer and ensure that the fork is rejected to being too old
	if err := tester.sync("rewriter", nil, mode); err != errInvalidAncestor {
		t.Fatalf("sync failure mismatch: have %v, want %v", err, errInvalidAncestor)
	}
}

// Tests that chain forks are contained within a certain interval of the current
// chain head for short but heavy forks too. These are a bit special because they
// take different ancestor lookup paths.
func TestBoundedHeavyForkedSync64Full(t *testing.T)  { testBoundedHeavyForkedSync(t, 64, FullSync) }
func TestBoundedHeavyForkedSync64Fast(t *testing.T)  { testBoundedHeavyForkedSync(t, 64, FastSync) }
func TestBoundedHeavyForkedSync65Full(t *testing.T)  { testBoundedHeavyForkedSync(t, 65, FullSync) }
func TestBoundedHeavyForkedSync65Fast(t *testing.T)  { testBoundedHeavyForkedSync(t, 65, FastSync) }
func TestBoundedHeavyForkedSync66Full(t *testing.T)  { testBoundedHeavyForkedSync(t, 66, FullSync) }
func TestBoundedHeavyForkedSync66Fast(t *testing.T)  { testBoundedHeavyForkedSync(t, 66, FastSync) }
func TestBoundedHeavyForkedSync66Light(t *testing.T) { testBoundedHeavyForkedSync(t, 66, LightSync) }

func testBoundedHeavyForkedSync(t *testing.T, protocol int, mode SyncMode) {
	t.Parallel()
	tester := newTester()

	// Create a long enough forked chain
	chainA := testChainForkLightA
	chainB := testChainForkHeavy
	tester.newPeer("original", protocol, chainA)

	// Synchronise with the peer and make sure all blocks were retrieved
	if err := tester.sync("original", nil, mode); err != nil {
		t.Fatalf("failed to synchronise blocks: %v", err)
	}
	assertOwnChain(t, tester, chainA.len())

	tester.newPeer("heavy-rewriter", protocol, chainB)
	// Synchronise with the second peer and ensure that the fork is rejected to being too old
	if err := tester.sync("heavy-rewriter", nil, mode); err != errInvalidAncestor {
		t.Fatalf("sync failure mismatch: have %v, want %v", err, errInvalidAncestor)
	}
	tester.terminate()
}

// Tests that an inactive downloader will not accept incoming block headers,
// bodies and receipts.
func TestInactiveDownloader64(t *testing.T) {
	t.Parallel()

	tester := newTester()
	defer tester.terminate()

	// Check that neither block headers nor bodies are accepted
	if err := tester.downloader.DeliverHeaders("bad peer", []*types.Header{}); err != errNoSyncActive {
		t.Errorf("error mismatch: have %v, want %v", err, errNoSyncActive)
	}
	if err := tester.downloader.DeliverBodies("bad peer", [][]*types.Transaction{}, []*types.Randomness{}, []*types.EpochSnarkData{}); err != errNoSyncActive {
		t.Errorf("error mismatch: have %v, want %v", err, errNoSyncActive)
	}
	if err := tester.downloader.DeliverReceipts("bad peer", [][]*types.Receipt{}); err != errNoSyncActive {
		t.Errorf("error mismatch: have %v, want %v", err, errNoSyncActive)
	}
}

// Tests that a canceled download wipes all previously accumulated state.
func TestCancel64Full(t *testing.T)  { testCancel(t, 64, FullSync) }
func TestCancel64Fast(t *testing.T)  { testCancel(t, 64, FastSync) }
func TestCancel65Full(t *testing.T)  { testCancel(t, 65, FullSync) }
func TestCancel65Fast(t *testing.T)  { testCancel(t, 65, FastSync) }
func TestCancel66Full(t *testing.T)  { testCancel(t, 66, FullSync) }
func TestCancel66Fast(t *testing.T)  { testCancel(t, 66, FastSync) }
func TestCancel66Light(t *testing.T) { testCancel(t, 66, LightSync) }

func testCancel(t *testing.T, protocol int, mode SyncMode) {
	t.Parallel()

	tester := newTester()
	defer tester.terminate()

	chain := testChainBase.shorten(MaxHeaderFetch)
	tester.newPeer("peer", protocol, chain)

	// Make sure canceling works with a pristine downloader
	tester.downloader.Cancel()
	if !tester.downloader.queue.Idle() {
		t.Errorf("download queue not idle")
	}
	// Synchronise with the peer, but cancel afterwards
	if err := tester.sync("peer", nil, mode); err != nil {
		t.Fatalf("failed to synchronise blocks: %v", err)
	}
	tester.downloader.Cancel()
	if !tester.downloader.queue.Idle() {
		t.Errorf("download queue not idle")
	}
}

// Tests that synchronisation from multiple peers works as intended (multi thread sanity test).
func TestMultiSynchronisation64Full(t *testing.T)  { testMultiSynchronisation(t, 64, FullSync) }
func TestMultiSynchronisation64Fast(t *testing.T)  { testMultiSynchronisation(t, 64, FastSync) }
func TestMultiSynchronisation65Full(t *testing.T)  { testMultiSynchronisation(t, 65, FullSync) }
func TestMultiSynchronisation65Fast(t *testing.T)  { testMultiSynchronisation(t, 65, FastSync) }
func TestMultiSynchronisation66Full(t *testing.T)  { testMultiSynchronisation(t, 66, FullSync) }
func TestMultiSynchronisation66Fast(t *testing.T)  { testMultiSynchronisation(t, 66, FastSync) }
func TestMultiSynchronisation66Light(t *testing.T) { testMultiSynchronisation(t, 66, LightSync) }

func testMultiSynchronisation(t *testing.T, protocol int, mode SyncMode) {
	t.Parallel()

	tester := newTester()
	defer tester.terminate()

	// Create various peers with various parts of the chain
	targetPeers := 8
	chain := testChainBase.shorten(targetPeers * 100)

	for i := 0; i < targetPeers; i++ {
		id := fmt.Sprintf("peer #%d", i)
		tester.newPeer(id, protocol, chain.shorten(chain.len()/(i+1)))
	}
	if err := tester.sync("peer #0", nil, mode); err != nil {
		t.Fatalf("failed to synchronise blocks: %v", err)
	}
	assertOwnChain(t, tester, chain.len())
}

// Tests that synchronisations behave well in multi-version protocol environments
// and not wreak havoc on other nodes in the network.
func TestMultiProtoSynchronisation64Full(t *testing.T)  { testMultiProtoSync(t, 64, FullSync) }
func TestMultiProtoSynchronisation64Fast(t *testing.T)  { testMultiProtoSync(t, 64, FastSync) }
func TestMultiProtoSynchronisation65Full(t *testing.T)  { testMultiProtoSync(t, 65, FullSync) }
func TestMultiProtoSynchronisation65Fast(t *testing.T)  { testMultiProtoSync(t, 65, FastSync) }
func TestMultiProtoSynchronisation66Full(t *testing.T)  { testMultiProtoSync(t, 66, FullSync) }
func TestMultiProtoSynchronisation66Fast(t *testing.T)  { testMultiProtoSync(t, 66, FastSync) }
func TestMultiProtoSynchronisation66Light(t *testing.T) { testMultiProtoSync(t, 66, LightSync) }

func testMultiProtoSync(t *testing.T, protocol int, mode SyncMode) {
	t.Parallel()

	tester := newTester()
	defer tester.terminate()

	// Create a small enough block chain to download
	chain := testChainBase.shorten(blockCacheMaxItems - 15)

	// Create peers of every type
	tester.newPeer("peer 64", 64, chain)
	tester.newPeer("peer 65", 65, chain)
	tester.newPeer("peer 66", 66, chain)

	// Synchronise with the requested peer and make sure all blocks were retrieved
	if err := tester.sync(fmt.Sprintf("peer %d", protocol), nil, mode); err != nil {
		t.Fatalf("failed to synchronise blocks: %v", err)
	}
	assertOwnChain(t, tester, chain.len())

	// Check that no peers have been dropped off
	for _, version := range []int{64, 65, 66} {
		peer := fmt.Sprintf("peer %d", version)
		if _, ok := tester.peers[peer]; !ok {
			t.Errorf("%s dropped", peer)
		}
	}
}

// Tests that headers are enqueued continuously, preventing malicious nodes from
// stalling the downloader by feeding gapped header chains.
func TestMissingHeaderAttack64Full(t *testing.T)  { testMissingHeaderAttack(t, 64, FullSync) }
func TestMissingHeaderAttack64Fast(t *testing.T)  { testMissingHeaderAttack(t, 64, FastSync) }
func TestMissingHeaderAttack65Full(t *testing.T)  { testMissingHeaderAttack(t, 65, FullSync) }
func TestMissingHeaderAttack65Fast(t *testing.T)  { testMissingHeaderAttack(t, 65, FastSync) }
func TestMissingHeaderAttack66Full(t *testing.T)  { testMissingHeaderAttack(t, 66, FullSync) }
func TestMissingHeaderAttack66Fast(t *testing.T)  { testMissingHeaderAttack(t, 66, FastSync) }
func TestMissingHeaderAttack66Light(t *testing.T) { testMissingHeaderAttack(t, 66, LightSync) }

func testMissingHeaderAttack(t *testing.T, protocol int, mode SyncMode) {
	t.Parallel()

	tester := newTester()
	defer tester.terminate()

	chain := testChainBase.shorten(blockCacheMaxItems - 15)
	brokenChain := chain.shorten(chain.len())
	delete(brokenChain.headerm, brokenChain.chain[brokenChain.len()/2])
	tester.newPeer("attack", protocol, brokenChain)

	if err := tester.sync("attack", nil, mode); err == nil {
		t.Fatalf("succeeded attacker synchronisation")
	}
	// Synchronise with the valid peer and make sure sync succeeds
	tester.newPeer("valid", protocol, chain)
	if err := tester.sync("valid", nil, mode); err != nil {
		t.Fatalf("failed to synchronise blocks: %v", err)
	}
	assertOwnChain(t, tester, chain.len())
}

// Tests that if requested headers are shifted (i.e. first is missing), the queue
// detects the invalid numbering.
func TestShiftedHeaderAttack64Full(t *testing.T)  { testShiftedHeaderAttack(t, 64, FullSync) }
func TestShiftedHeaderAttack64Fast(t *testing.T)  { testShiftedHeaderAttack(t, 64, FastSync) }
func TestShiftedHeaderAttack65Full(t *testing.T)  { testShiftedHeaderAttack(t, 65, FullSync) }
func TestShiftedHeaderAttack65Fast(t *testing.T)  { testShiftedHeaderAttack(t, 65, FastSync) }
func TestShiftedHeaderAttack66Full(t *testing.T)  { testShiftedHeaderAttack(t, 66, FullSync) }
func TestShiftedHeaderAttack66Fast(t *testing.T)  { testShiftedHeaderAttack(t, 66, FastSync) }
func TestShiftedHeaderAttack66Light(t *testing.T) { testShiftedHeaderAttack(t, 66, LightSync) }

func testShiftedHeaderAttack(t *testing.T, protocol int, mode SyncMode) {
	t.Parallel()

	tester := newTester()
	defer tester.terminate()

	chain := testChainBase.shorten(blockCacheMaxItems - 15)

	// Attempt a full sync with an attacker feeding shifted headers
	brokenChain := chain.shorten(chain.len())
	delete(brokenChain.headerm, brokenChain.chain[1])
	delete(brokenChain.blockm, brokenChain.chain[1])
	delete(brokenChain.receiptm, brokenChain.chain[1])
	tester.newPeer("attack", protocol, brokenChain)
	if err := tester.sync("attack", nil, mode); err == nil {
		t.Fatalf("succeeded attacker synchronisation")
	}

	// Synchronise with the valid peer and make sure sync succeeds
	tester.newPeer("valid", protocol, chain)
	if err := tester.sync("valid", nil, mode); err != nil {
		t.Fatalf("failed to synchronise blocks: %v", err)
	}
	assertOwnChain(t, tester, chain.len())
}

// Tests that upon detecting an invalid header, the recent ones are rolled back
// for various failure scenarios. Afterwards a full sync is attempted to make
// sure no state was corrupted.
<<<<<<< HEAD
func TestInvalidHeaderRollback64Fast(t *testing.T)  { testInvalidHeaderRollback(t, 64, FastSync) }
func TestInvalidHeaderRollback65Fast(t *testing.T)  { testInvalidHeaderRollback(t, 65, FastSync) }
func TestInvalidHeaderRollback66Fast(t *testing.T)  { testInvalidHeaderRollback(t, 66, FastSync) }
func TestInvalidHeaderRollback66Light(t *testing.T) { testInvalidHeaderRollback(t, 66, LightSync) }
=======
func TestInvalidHeaderRollback63Fast(t *testing.T) { testInvalidHeaderRollback(t, 63, FastSync) }
func TestInvalidHeaderRollback64Fast(t *testing.T) { testInvalidHeaderRollback(t, 64, FastSync) }
func TestInvalidHeaderRollback65Fast(t *testing.T) { testInvalidHeaderRollback(t, 65, FastSync) }
>>>>>>> e7872729

func testInvalidHeaderRollback(t *testing.T, protocol int, mode SyncMode) {
	t.Parallel()

	tester := newTester()

	// Create a small enough block chain to download
	targetBlocks := 3*fsHeaderSafetyNet + 256 + int(fsMinFullBlocks)
	chain := testChainBase.shorten(targetBlocks)

	// Attempt to sync with an attacker that feeds junk during the fast sync phase.
	// This should result in the last fsHeaderSafetyNet headers being rolled back.
	missing := fsHeaderSafetyNet + MaxHeaderFetch + 1
	fastAttackChain := chain.shorten(chain.len())
	delete(fastAttackChain.headerm, fastAttackChain.chain[missing])
	tester.newPeer("fast-attack", protocol, fastAttackChain)

	if err := tester.sync("fast-attack", nil, mode); err == nil {
		t.Fatalf("succeeded fast attacker synchronisation")
	}
	if head := tester.CurrentHeader().Number.Int64(); int(head) > MaxHeaderFetch {
		t.Errorf("rollback head mismatch: have %v, want at most %v", head, MaxHeaderFetch)
	}

	// Attempt to sync with an attacker that feeds junk during the block import phase.
	// This should result in both the last fsHeaderSafetyNet number of headers being
	// rolled back, and also the pivot point being reverted to a non-block status.
	missing = 3*fsHeaderSafetyNet + MaxHeaderFetch + 1
	blockAttackChain := chain.shorten(chain.len())
	delete(fastAttackChain.headerm, fastAttackChain.chain[missing]) // Make sure the fast-attacker doesn't fill in
	delete(blockAttackChain.headerm, blockAttackChain.chain[missing])
	tester.newPeer("block-attack", protocol, blockAttackChain)

	if err := tester.sync("block-attack", nil, mode); err == nil {
		t.Fatalf("succeeded block attacker synchronisation")
	}
	if head := tester.CurrentHeader().Number.Int64(); int(head) > 2*fsHeaderSafetyNet+MaxHeaderFetch {
		t.Errorf("rollback head mismatch: have %v, want at most %v", head, 2*fsHeaderSafetyNet+MaxHeaderFetch)
	}
	if mode == FastSync {
		if head := tester.CurrentBlock().NumberU64(); head != 0 {
			t.Errorf("fast sync pivot block #%d not rolled back", head)
		}
	}

	// Attempt to sync with an attacker that withholds promised blocks after the
	// fast sync pivot point. This could be a trial to leave the node with a bad
	// but already imported pivot block.
	withholdAttackChain := chain.shorten(chain.len())
	tester.newPeer("withhold-attack", protocol, withholdAttackChain)
	tester.downloader.syncInitHook = func(uint64, uint64) {
		for i := missing; i < withholdAttackChain.len(); i++ {
			delete(withholdAttackChain.headerm, withholdAttackChain.chain[i])
		}
		tester.downloader.syncInitHook = nil
	}
	if err := tester.sync("withhold-attack", nil, mode); err == nil {
		t.Fatalf("succeeded withholding attacker synchronisation")
	}
	if head := tester.CurrentHeader().Number.Int64(); int(head) > 2*fsHeaderSafetyNet+MaxHeaderFetch {
		t.Errorf("rollback head mismatch: have %v, want at most %v", head, 2*fsHeaderSafetyNet+MaxHeaderFetch)
	}
	if mode == FastSync {
		if head := tester.CurrentBlock().NumberU64(); head != 0 {
			t.Errorf("fast sync pivot block #%d not rolled back", head)
		}
	}

	// synchronise with the valid peer and make sure sync succeeds. Since the last rollback
	// should also disable fast syncing for this process, verify that we did a fresh full
	// sync. Note, we can't assert anything about the receipts since we won't purge the
	// database of them, hence we can't use assertOwnChain.
	tester.newPeer("valid", protocol, chain)
	if err := tester.sync("valid", nil, mode); err != nil {
		t.Fatalf("failed to synchronise blocks: %v", err)
	}
	if hs := len(tester.ownHeaders); hs != chain.len() {
		t.Fatalf("synchronised headers mismatch: have %v, want %v", hs, chain.len())
	}
	if mode != LightSync {
		if bs := len(tester.ownBlocks); bs != chain.len() {
			t.Fatalf("synchronised blocks mismatch: have %v, want %v", bs, chain.len())
		}
	}
	tester.terminate()
}

// Tests that a peer advertising a high TD doesn't get to stall the downloader
// afterwards by not sending any useful hashes.
func TestHighTDStarvationAttack64Full(t *testing.T)  { testHighTDStarvationAttack(t, 64, FullSync) }
func TestHighTDStarvationAttack64Fast(t *testing.T)  { testHighTDStarvationAttack(t, 64, FastSync) }
func TestHighTDStarvationAttack65Full(t *testing.T)  { testHighTDStarvationAttack(t, 65, FullSync) }
func TestHighTDStarvationAttack65Fast(t *testing.T)  { testHighTDStarvationAttack(t, 65, FastSync) }
func TestHighTDStarvationAttack66Full(t *testing.T)  { testHighTDStarvationAttack(t, 66, FullSync) }
func TestHighTDStarvationAttack66Fast(t *testing.T)  { testHighTDStarvationAttack(t, 66, FastSync) }
func TestHighTDStarvationAttack66Light(t *testing.T) { testHighTDStarvationAttack(t, 66, LightSync) }

func testHighTDStarvationAttack(t *testing.T, protocol int, mode SyncMode) {
	t.Parallel()

	tester := newTester()

	chain := testChainBase.shorten(1)
	tester.newPeer("attack", protocol, chain)
	if err := tester.sync("attack", big.NewInt(1000000), mode); err != errStallingPeer {
		t.Fatalf("synchronisation error mismatch: have %v, want %v", err, errStallingPeer)
	}
	tester.terminate()
}

// Tests that misbehaving peers are disconnected, whilst behaving ones are not.
func TestBlockHeaderAttackerDropping64(t *testing.T) { testBlockHeaderAttackerDropping(t, 64) }
func TestBlockHeaderAttackerDropping65(t *testing.T) { testBlockHeaderAttackerDropping(t, 65) }
func TestBlockHeaderAttackerDropping66(t *testing.T) { testBlockHeaderAttackerDropping(t, 66) }

func testBlockHeaderAttackerDropping(t *testing.T, protocol int) {
	t.Parallel()

	// Define the disconnection requirement for individual hash fetch errors
	tests := []struct {
		result error
		drop   bool
	}{
		{nil, false},                        // Sync succeeded, all is well
		{errBusy, false},                    // Sync is already in progress, no problem
		{errUnknownPeer, false},             // Peer is unknown, was already dropped, don't double drop
		{errBadPeer, true},                  // Peer was deemed bad for some reason, drop it
		{errStallingPeer, true},             // Peer was detected to be stalling, drop it
		{errUnsyncedPeer, true},             // Peer was detected to be unsynced, drop it
		{errNoPeers, false},                 // No peers to download from, soft race, no issue
		{errTimeout, true},                  // No hashes received in due time, drop the peer
		{errEmptyHeaderSet, true},           // No headers were returned as a response, drop as it's a dead end
		{errPeersUnavailable, true},         // Nobody had the advertised blocks, drop the advertiser
		{errInvalidAncestor, true},          // Agreed upon ancestor is not acceptable, drop the chain rewriter
		{errInvalidChain, true},             // Hash chain was detected as invalid, definitely drop
		{errInvalidBody, false},             // A bad peer was detected, but not the sync origin
		{errInvalidReceipt, false},          // A bad peer was detected, but not the sync origin
		{errCancelContentProcessing, false}, // Synchronisation was canceled, origin may be innocent, don't drop
	}
	// Run the tests and check disconnection status
	tester := newTester()
	defer tester.terminate()
	chain := testChainBase.shorten(1)

	for i, tt := range tests {
		// Register a new peer and ensure its presence
		id := fmt.Sprintf("test %d", i)
		if err := tester.newPeer(id, protocol, chain); err != nil {
			t.Fatalf("test %d: failed to register new peer: %v", i, err)
		}
		if _, ok := tester.peers[id]; !ok {
			t.Fatalf("test %d: registered peer not found", i)
		}
		// Simulate a synchronisation and check the required result
		tester.downloader.synchroniseMock = func(string, common.Hash) error { return tt.result }

		tester.downloader.Synchronise(id, tester.genesis.Hash(), big.NewInt(1000), FullSync)
		if _, ok := tester.peers[id]; !ok != tt.drop {
			t.Errorf("test %d: peer drop mismatch for %v: have %v, want %v", i, tt.result, !ok, tt.drop)
		}
	}
}

// Tests that synchronisation progress (origin block number, current block number
// and highest block number) is tracked and updated correctly.
func TestSyncProgress64Full(t *testing.T)  { testSyncProgress(t, 64, FullSync) }
func TestSyncProgress64Fast(t *testing.T)  { testSyncProgress(t, 64, FastSync) }
func TestSyncProgress65Full(t *testing.T)  { testSyncProgress(t, 65, FullSync) }
func TestSyncProgress65Fast(t *testing.T)  { testSyncProgress(t, 65, FastSync) }
func TestSyncProgress66Full(t *testing.T)  { testSyncProgress(t, 66, FullSync) }
func TestSyncProgress66Fast(t *testing.T)  { testSyncProgress(t, 66, FastSync) }
func TestSyncProgress66Light(t *testing.T) { testSyncProgress(t, 66, LightSync) }

func testSyncProgress(t *testing.T, protocol int, mode SyncMode) {
	t.Parallel()

	tester := newTester()
	defer tester.terminate()
	chain := testChainBase.shorten(blockCacheMaxItems - 15)

	// Set a sync init hook to catch progress changes
	starting := make(chan struct{})
	progress := make(chan struct{})

	tester.downloader.syncInitHook = func(origin, latest uint64) {
		starting <- struct{}{}
		<-progress
	}
	checkProgress(t, tester.downloader, "pristine", ethereum.SyncProgress{})

	// Synchronise half the blocks and check initial progress
	tester.newPeer("peer-half", protocol, chain.shorten(chain.len()/2))
	pending := new(sync.WaitGroup)
	pending.Add(1)

	go func() {
		defer pending.Done()
		if err := tester.sync("peer-half", nil, mode); err != nil {
			panic(fmt.Sprintf("failed to synchronise blocks: %v", err))
		}
	}()
	<-starting
	checkProgress(t, tester.downloader, "initial", ethereum.SyncProgress{
		HighestBlock: uint64(chain.len()/2 - 1),
	})
	progress <- struct{}{}
	pending.Wait()

	// Synchronise all the blocks and check continuation progress
	tester.newPeer("peer-full", protocol, chain)
	pending.Add(1)
	go func() {
		defer pending.Done()
		if err := tester.sync("peer-full", nil, mode); err != nil {
			panic(fmt.Sprintf("failed to synchronise blocks: %v", err))
		}
	}()
	<-starting
	checkProgress(t, tester.downloader, "completing", ethereum.SyncProgress{
		StartingBlock: uint64(chain.len()/2 - 1),
		CurrentBlock:  uint64(chain.len()/2 - 1),
		HighestBlock:  uint64(chain.len() - 1),
	})

	// Check final progress after successful sync
	progress <- struct{}{}
	pending.Wait()
	checkProgress(t, tester.downloader, "final", ethereum.SyncProgress{
		StartingBlock: uint64(chain.len()/2 - 1),
		CurrentBlock:  uint64(chain.len() - 1),
		HighestBlock:  uint64(chain.len() - 1),
	})
}

func checkProgress(t *testing.T, d *Downloader, stage string, want ethereum.SyncProgress) {
	// Mark this method as a helper to report errors at callsite, not in here
	t.Helper()

	p := d.Progress()
	p.KnownStates, p.PulledStates = 0, 0
	want.KnownStates, want.PulledStates = 0, 0
	if p != want {
		t.Fatalf("%s progress mismatch:\nhave %+v\nwant %+v", stage, p, want)
	}
}

// Tests that synchronisation progress (origin block number and highest block
// number) is tracked and updated correctly in case of a fork (or manual head
// revertal).
func TestForkedSyncProgress64Full(t *testing.T)  { testForkedSyncProgress(t, 64, FullSync) }
func TestForkedSyncProgress64Fast(t *testing.T)  { testForkedSyncProgress(t, 64, FastSync) }
func TestForkedSyncProgress65Full(t *testing.T)  { testForkedSyncProgress(t, 65, FullSync) }
func TestForkedSyncProgress65Fast(t *testing.T)  { testForkedSyncProgress(t, 65, FastSync) }
func TestForkedSyncProgress66Full(t *testing.T)  { testForkedSyncProgress(t, 66, FullSync) }
func TestForkedSyncProgress66Fast(t *testing.T)  { testForkedSyncProgress(t, 66, FastSync) }
func TestForkedSyncProgress66Light(t *testing.T) { testForkedSyncProgress(t, 66, LightSync) }

func testForkedSyncProgress(t *testing.T, protocol int, mode SyncMode) {
	t.Parallel()

	tester := newTester()
	defer tester.terminate()
	chainA := testChainForkLightA.shorten(testChainBase.len() + MaxHashFetch)
	chainB := testChainForkLightB.shorten(testChainBase.len() + MaxHashFetch)

	// Set a sync init hook to catch progress changes
	starting := make(chan struct{})
	progress := make(chan struct{})

	tester.downloader.syncInitHook = func(origin, latest uint64) {
		starting <- struct{}{}
		<-progress
	}
	checkProgress(t, tester.downloader, "pristine", ethereum.SyncProgress{})

	// Synchronise with one of the forks and check progress
	tester.newPeer("fork A", protocol, chainA)
	pending := new(sync.WaitGroup)
	pending.Add(1)
	go func() {
		defer pending.Done()
		if err := tester.sync("fork A", nil, mode); err != nil {
			panic(fmt.Sprintf("failed to synchronise blocks: %v", err))
		}
	}()
	<-starting

	checkProgress(t, tester.downloader, "initial", ethereum.SyncProgress{
		HighestBlock: uint64(chainA.len() - 1),
	})
	progress <- struct{}{}
	pending.Wait()

	// Simulate a successful sync above the fork
	tester.downloader.syncStatsChainOrigin = tester.downloader.syncStatsChainHeight

	// Synchronise with the second fork and check progress resets
	tester.newPeer("fork B", protocol, chainB)
	pending.Add(1)
	go func() {
		defer pending.Done()
		if err := tester.sync("fork B", nil, mode); err != nil {
			panic(fmt.Sprintf("failed to synchronise blocks: %v", err))
		}
	}()
	<-starting
	checkProgress(t, tester.downloader, "forking", ethereum.SyncProgress{
		StartingBlock: uint64(testChainBase.len()) - 1,
		CurrentBlock:  uint64(chainA.len() - 1),
		HighestBlock:  uint64(chainB.len() - 1),
	})

	// Check final progress after successful sync
	progress <- struct{}{}
	pending.Wait()
	checkProgress(t, tester.downloader, "final", ethereum.SyncProgress{
		StartingBlock: uint64(testChainBase.len()) - 1,
		CurrentBlock:  uint64(chainB.len() - 1),
		HighestBlock:  uint64(chainB.len() - 1),
	})
}

// Tests that if synchronisation is aborted due to some failure, then the progress
// origin is not updated in the next sync cycle, as it should be considered the
// continuation of the previous sync and not a new instance.
func TestFailedSyncProgress64Full(t *testing.T)  { testFailedSyncProgress(t, 64, FullSync) }
func TestFailedSyncProgress64Fast(t *testing.T)  { testFailedSyncProgress(t, 64, FastSync) }
func TestFailedSyncProgress65Full(t *testing.T)  { testFailedSyncProgress(t, 65, FullSync) }
func TestFailedSyncProgress65Fast(t *testing.T)  { testFailedSyncProgress(t, 65, FastSync) }
func TestFailedSyncProgress66Full(t *testing.T)  { testFailedSyncProgress(t, 66, FullSync) }
func TestFailedSyncProgress66Fast(t *testing.T)  { testFailedSyncProgress(t, 66, FastSync) }
func TestFailedSyncProgress66Light(t *testing.T) { testFailedSyncProgress(t, 66, LightSync) }

func testFailedSyncProgress(t *testing.T, protocol int, mode SyncMode) {
	t.Parallel()

	tester := newTester()
	defer tester.terminate()
	chain := testChainBase.shorten(blockCacheMaxItems - 15)

	// Set a sync init hook to catch progress changes
	starting := make(chan struct{})
	progress := make(chan struct{})

	tester.downloader.syncInitHook = func(origin, latest uint64) {
		starting <- struct{}{}
		<-progress
	}
	checkProgress(t, tester.downloader, "pristine", ethereum.SyncProgress{})

	// Attempt a full sync with a faulty peer
	brokenChain := chain.shorten(chain.len())
	missing := brokenChain.len() / 2
	delete(brokenChain.headerm, brokenChain.chain[missing])
	delete(brokenChain.blockm, brokenChain.chain[missing])
	delete(brokenChain.receiptm, brokenChain.chain[missing])
	tester.newPeer("faulty", protocol, brokenChain)

	pending := new(sync.WaitGroup)
	pending.Add(1)
	go func() {
		defer pending.Done()
		if err := tester.sync("faulty", nil, mode); err == nil {
			panic("succeeded faulty synchronisation")
		}
	}()
	<-starting
	checkProgress(t, tester.downloader, "initial", ethereum.SyncProgress{
		HighestBlock: uint64(brokenChain.len() - 1),
	})
	progress <- struct{}{}
	pending.Wait()
	afterFailedSync := tester.downloader.Progress()

	// Synchronise with a good peer and check that the progress origin remind the same
	// after a failure
	tester.newPeer("valid", protocol, chain)
	pending.Add(1)
	go func() {
		defer pending.Done()
		if err := tester.sync("valid", nil, mode); err != nil {
			panic(fmt.Sprintf("failed to synchronise blocks: %v", err))
		}
	}()
	<-starting
	checkProgress(t, tester.downloader, "completing", afterFailedSync)

	// Check final progress after successful sync
	progress <- struct{}{}
	pending.Wait()
	checkProgress(t, tester.downloader, "final", ethereum.SyncProgress{
		CurrentBlock: uint64(chain.len() - 1),
		HighestBlock: uint64(chain.len() - 1),
	})
}

// Tests that if an attacker fakes a chain height, after the attack is detected,
// the progress height is successfully reduced at the next sync invocation.
func TestFakedSyncProgress64Full(t *testing.T)  { testFakedSyncProgress(t, 64, FullSync) }
func TestFakedSyncProgress64Fast(t *testing.T)  { testFakedSyncProgress(t, 64, FastSync) }
func TestFakedSyncProgress65Full(t *testing.T)  { testFakedSyncProgress(t, 65, FullSync) }
func TestFakedSyncProgress65Fast(t *testing.T)  { testFakedSyncProgress(t, 65, FastSync) }
func TestFakedSyncProgress66Full(t *testing.T)  { testFakedSyncProgress(t, 66, FullSync) }
func TestFakedSyncProgress66Fast(t *testing.T)  { testFakedSyncProgress(t, 66, FastSync) }
func TestFakedSyncProgress66Light(t *testing.T) { testFakedSyncProgress(t, 66, LightSync) }

func testFakedSyncProgress(t *testing.T, protocol int, mode SyncMode) {
	t.Parallel()

	tester := newTester()
	defer tester.terminate()
	chain := testChainBase.shorten(blockCacheMaxItems - 15)

	// Set a sync init hook to catch progress changes
	starting := make(chan struct{})
	progress := make(chan struct{})
	tester.downloader.syncInitHook = func(origin, latest uint64) {
		starting <- struct{}{}
		<-progress
	}
	checkProgress(t, tester.downloader, "pristine", ethereum.SyncProgress{})

	// Create and sync with an attacker that promises a higher chain than available.
	brokenChain := chain.shorten(chain.len())
	numMissing := 5
	for i := brokenChain.len() - 2; i > brokenChain.len()-numMissing; i-- {
		delete(brokenChain.headerm, brokenChain.chain[i])
	}
	tester.newPeer("attack", protocol, brokenChain)

	pending := new(sync.WaitGroup)
	pending.Add(1)
	go func() {
		defer pending.Done()
		if err := tester.sync("attack", nil, mode); err == nil {
			panic("succeeded attacker synchronisation")
		}
	}()
	<-starting
	checkProgress(t, tester.downloader, "initial", ethereum.SyncProgress{
		HighestBlock: uint64(brokenChain.len() - 1),
	})
	progress <- struct{}{}
	pending.Wait()
	afterFailedSync := tester.downloader.Progress()

	// Synchronise with a good peer and check that the progress height has been reduced to
	// the true value.
	validChain := chain.shorten(chain.len() - numMissing)
	tester.newPeer("valid", protocol, validChain)
	pending.Add(1)

	go func() {
		defer pending.Done()
		if err := tester.sync("valid", nil, mode); err != nil {
			panic(fmt.Sprintf("failed to synchronise blocks: %v", err))
		}
	}()
	<-starting
	checkProgress(t, tester.downloader, "completing", ethereum.SyncProgress{
		CurrentBlock: afterFailedSync.CurrentBlock,
		HighestBlock: uint64(validChain.len() - 1),
	})

	// Check final progress after successful sync.
	progress <- struct{}{}
	pending.Wait()
	checkProgress(t, tester.downloader, "final", ethereum.SyncProgress{
		CurrentBlock: uint64(validChain.len() - 1),
		HighestBlock: uint64(validChain.len() - 1),
	})
}

// This test reproduces an issue where unexpected deliveries would
// block indefinitely if they arrived at the right time.
func TestDeliverHeadersHang(t *testing.T) {
	t.Parallel()

	testCases := []struct {
		protocol int
		syncMode SyncMode
	}{
		{64, FullSync},
		{64, FastSync},
		{65, FullSync},
		{65, FastSync},
		{65, LightSync},
		{66, FullSync},
		{66, FastSync},
		{66, LightSync},
	}
	for _, tc := range testCases {
		t.Run(fmt.Sprintf("protocol %d mode %v", tc.protocol, tc.syncMode), func(t *testing.T) {
			t.Parallel()
			testDeliverHeadersHang(t, tc.protocol, tc.syncMode)
		})
	}
}

func testDeliverHeadersHang(t *testing.T, protocol int, mode SyncMode) {
	master := newTester()
	defer master.terminate()
	chain := testChainBase.shorten(15)

	for i := 0; i < 200; i++ {
		tester := newTester()
		tester.peerDb = master.peerDb
		tester.newPeer("peer", protocol, chain)

		// Whenever the downloader requests headers, flood it with
		// a lot of unrequested header deliveries.
		tester.downloader.peers.peers["peer"].peer = &floodingTestPeer{
			peer:   tester.downloader.peers.peers["peer"].peer,
			tester: tester,
		}
		if err := tester.sync("peer", nil, mode); err != nil {
			t.Errorf("test %d: sync failed: %v", i, err)
		}
		tester.terminate()
	}
}

type floodingTestPeer struct {
	peer   Peer
	tester *downloadTester
}

func (ftp *floodingTestPeer) Head() (common.Hash, *big.Int) { return ftp.peer.Head() }
func (ftp *floodingTestPeer) RequestHeadersByHash(hash common.Hash, count int, skip int, reverse bool) error {
	return ftp.peer.RequestHeadersByHash(hash, count, skip, reverse)
}
func (ftp *floodingTestPeer) RequestBodies(hashes []common.Hash) error {
	return ftp.peer.RequestBodies(hashes)
}
func (ftp *floodingTestPeer) RequestReceipts(hashes []common.Hash) error {
	return ftp.peer.RequestReceipts(hashes)
}
func (ftp *floodingTestPeer) RequestNodeData(hashes []common.Hash) error {
	return ftp.peer.RequestNodeData(hashes)
}

func (ftp *floodingTestPeer) RequestHeadersByNumber(from uint64, count, skip int, reverse bool) error {
	deliveriesDone := make(chan struct{}, 500)
	for i := 0; i < cap(deliveriesDone)-1; i++ {
		peer := fmt.Sprintf("fake-peer%d", i)
		go func() {
			ftp.tester.downloader.DeliverHeaders(peer, []*types.Header{{}, {}, {}, {}})
			deliveriesDone <- struct{}{}
		}()
	}

	// None of the extra deliveries should block.
	timeout := time.After(60 * time.Second)
	launched := false
	for i := 0; i < cap(deliveriesDone); i++ {
		select {
		case <-deliveriesDone:
			if !launched {
				// Start delivering the requested headers
				// after one of the flooding responses has arrived.
				go func() {
					ftp.peer.RequestHeadersByNumber(from, count, skip, reverse)
					deliveriesDone <- struct{}{}
				}()
				launched = true
			}
		case <-timeout:
			panic("blocked")
		}
	}
	return nil
}

func TestRemoteHeaderRequestSpan(t *testing.T) {
	testCases := []struct {
		remoteHeight uint64
		localHeight  uint64
		expected     []int
	}{
		// Remote is way higher. We should ask for the remote head and go backwards
		{1500, 1000,
			[]int{1323, 1339, 1355, 1371, 1387, 1403, 1419, 1435, 1451, 1467, 1483, 1499},
		},
		{15000, 13006,
			[]int{14823, 14839, 14855, 14871, 14887, 14903, 14919, 14935, 14951, 14967, 14983, 14999},
		},
		// Remote is pretty close to us. We don't have to fetch as many
		{1200, 1150,
			[]int{1149, 1154, 1159, 1164, 1169, 1174, 1179, 1184, 1189, 1194, 1199},
		},
		// Remote is equal to us (so on a fork with higher td)
		// We should get the closest couple of ancestors
		{1500, 1500,
			[]int{1497, 1499},
		},
		// We're higher than the remote! Odd
		{1000, 1500,
			[]int{997, 999},
		},
		// Check some weird edgecases that it behaves somewhat rationally
		{0, 1500,
			[]int{0, 2},
		},
		{6000000, 0,
			[]int{5999823, 5999839, 5999855, 5999871, 5999887, 5999903, 5999919, 5999935, 5999951, 5999967, 5999983, 5999999},
		},
		{0, 0,
			[]int{0, 2},
		},
	}
	reqs := func(from, count, span int) []int {
		var r []int
		num := from
		for len(r) < count {
			r = append(r, num)
			num += span + 1
		}
		return r
	}
	for i, tt := range testCases {
		from, count, span, max := calculateRequestSpan(tt.remoteHeight, tt.localHeight)
		data := reqs(int(from), count, span)

		if max != uint64(data[len(data)-1]) {
			t.Errorf("test %d: wrong last value %d != %d", i, data[len(data)-1], max)
		}
		failed := false
		if len(data) != len(tt.expected) {
			failed = true
			t.Errorf("test %d: length wrong, expected %d got %d", i, len(tt.expected), len(data))
		} else {
			for j, n := range data {
				if n != tt.expected[j] {
					failed = true
					break
				}
			}
		}
		if failed {
			res := strings.Replace(fmt.Sprint(data), " ", ",", -1)
			exp := strings.Replace(fmt.Sprint(tt.expected), " ", ",", -1)
			t.Logf("got: %v\n", res)
			t.Logf("exp: %v\n", exp)
			t.Errorf("test %d: wrong values", i)
		}
	}
}

// Tests that peers below a pre-configured checkpoint block are prevented from
// being fast-synced from, avoiding potential cheap eclipse attacks.
func TestCheckpointEnforcement64Full(t *testing.T)  { testCheckpointEnforcement(t, 64, FullSync) }
func TestCheckpointEnforcement64Fast(t *testing.T)  { testCheckpointEnforcement(t, 64, FastSync) }
func TestCheckpointEnforcement65Full(t *testing.T)  { testCheckpointEnforcement(t, 65, FullSync) }
func TestCheckpointEnforcement65Fast(t *testing.T)  { testCheckpointEnforcement(t, 65, FastSync) }
func TestCheckpointEnforcement66Full(t *testing.T)  { testCheckpointEnforcement(t, 66, FullSync) }
func TestCheckpointEnforcement66Fast(t *testing.T)  { testCheckpointEnforcement(t, 66, FastSync) }
func TestCheckpointEnforcement66Light(t *testing.T) { testCheckpointEnforcement(t, 66, LightSync) }

func testCheckpointEnforcement(t *testing.T, protocol int, mode SyncMode) {
	t.Parallel()

	// Create a new tester with a particular hard coded checkpoint block
	tester := newTester()
	defer tester.terminate()

	tester.downloader.checkpoint = fsMinFullBlocks + 256
	chain := testChainBase.shorten(int(tester.downloader.checkpoint) - 1)

	// Attempt to sync with the peer and validate the result
	tester.newPeer("peer", protocol, chain)

	var expect error
	if mode == FastSync || mode == LightSync {
		expect = errUnsyncedPeer
	}
	if err := tester.sync("peer", nil, mode); !errors.Is(err, expect) {
		t.Fatalf("block sync error mismatch: have %v, want %v", err, expect)
	}
	if mode == FastSync || mode == LightSync {
		assertOwnChain(t, tester, 1)
	} else {
		assertOwnChain(t, tester, chain.len())
	}
}

func TestPivot(t *testing.T) {
	testCases := []struct {
		height   uint64
		epoch    uint64
		expected uint64
	}{
		{0, 0, 0},
		{172, 17280, 0},
		{17280, 17280, 0},
		{17280*10 + 1000, 17280, 17280*10 + 1},
		{17280*10 + 10, 17280, 17280*9 + 1},
		{17280 * 10, 17280, 17280*9 + 1},
		{17280*10 - 1000, 17280, 17280*9 + 1},
	}
	for _, tt := range testCases {
		if res := computePivot(tt.height, tt.epoch); res != tt.expected {
			t.Errorf("Got %v expected %v for value %v", res, tt.expected, tt.height)
		}
	}
}<|MERGE_RESOLUTION|>--- conflicted
+++ resolved
@@ -180,6 +180,25 @@
 	return dl.ownBlocks[hash]
 }
 
+// GetBlock retrieves a block from the testers canonical chain.
+func (dl *downloadTester) GetBlockByNumber(number uint64) *types.Block {
+	dl.lock.RLock()
+	defer dl.lock.RUnlock()
+
+	for _, block := range dl.ancientBlocks {
+		if block != nil && block.NumberU64() == number {
+			return block
+		}
+	}
+
+	for _, block := range dl.ownBlocks {
+		if block != nil && block.NumberU64() == number {
+			return block
+		}
+	}
+	return nil
+}
+
 // CurrentHeader retrieves the current head header from the canonical chain.
 func (dl *downloadTester) CurrentHeader() *types.Header {
 	dl.lock.RLock()
@@ -360,7 +379,6 @@
 	for h, header := range dl.ownHeaders {
 		if header.Number.Uint64() == head {
 			hash = h
-<<<<<<< HEAD
 		}
 	}
 	for h, header := range dl.ancientHeaders {
@@ -379,26 +397,6 @@
 			break
 		}
 	}
-=======
-		}
-	}
-	for h, header := range dl.ancientHeaders {
-		if header.Number.Uint64() == head {
-			hash = h
-		}
-	}
-	if hash == (common.Hash{}) {
-		return fmt.Errorf("unknown head to set: %d", head)
-	}
-	// Find the offset in the header chain
-	var offset int
-	for o, h := range dl.ownHashes {
-		if h == hash {
-			offset = o
-			break
-		}
-	}
->>>>>>> e7872729
 	// Remove all the hashes and associated data afterwards
 	for i := offset + 1; i < len(dl.ownHashes); i++ {
 		delete(dl.ownChainTd, dl.ownHashes[i])
@@ -987,16 +985,9 @@
 // Tests that upon detecting an invalid header, the recent ones are rolled back
 // for various failure scenarios. Afterwards a full sync is attempted to make
 // sure no state was corrupted.
-<<<<<<< HEAD
-func TestInvalidHeaderRollback64Fast(t *testing.T)  { testInvalidHeaderRollback(t, 64, FastSync) }
-func TestInvalidHeaderRollback65Fast(t *testing.T)  { testInvalidHeaderRollback(t, 65, FastSync) }
-func TestInvalidHeaderRollback66Fast(t *testing.T)  { testInvalidHeaderRollback(t, 66, FastSync) }
-func TestInvalidHeaderRollback66Light(t *testing.T) { testInvalidHeaderRollback(t, 66, LightSync) }
-=======
-func TestInvalidHeaderRollback63Fast(t *testing.T) { testInvalidHeaderRollback(t, 63, FastSync) }
 func TestInvalidHeaderRollback64Fast(t *testing.T) { testInvalidHeaderRollback(t, 64, FastSync) }
 func TestInvalidHeaderRollback65Fast(t *testing.T) { testInvalidHeaderRollback(t, 65, FastSync) }
->>>>>>> e7872729
+func TestInvalidHeaderRollback66Fast(t *testing.T) { testInvalidHeaderRollback(t, 66, FastSync) }
 
 func testInvalidHeaderRollback(t *testing.T, protocol int, mode SyncMode) {
 	t.Parallel()
