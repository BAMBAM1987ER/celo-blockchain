--- conflicted
+++ resolved
@@ -364,32 +364,13 @@
 	for _, result := range results {
 		// Recalculate the result item weights to prevent memory exhaustion
 		size := result.Header.Size()
-		for _, uncle := range result.Uncles {
-			size += uncle.Size()
-		}
 		for _, receipt := range result.Receipts {
 			size += receipt.Size()
 		}
-<<<<<<< HEAD
-		// Advance the expected block number of the first cache entry.
-		q.resultOffset += uint64(nproc)
-
-		// Recalculate the result item weights to prevent memory exhaustion
-		for _, result := range results {
-			size := result.Header.Size()
-			for _, receipt := range result.Receipts {
-				size += receipt.Size()
-			}
-			for _, tx := range result.Transactions {
-				size += tx.Size()
-			}
-			size += result.Randomness.Size()
-			q.resultSize = common.StorageSize(blockCacheSizeWeight)*size + (1-common.StorageSize(blockCacheSizeWeight))*q.resultSize
-=======
 		for _, tx := range result.Transactions {
 			size += tx.Size()
->>>>>>> 10592218
-		}
+		}
+		size += result.Randomness.Size()
 		q.resultSize = common.StorageSize(blockCacheSizeWeight)*size +
 			(1-common.StorageSize(blockCacheSizeWeight))*q.resultSize
 	}
@@ -466,15 +447,7 @@
 // ReserveBodies reserves a set of body fetches for the given peer, skipping any
 // previously failed downloads. Beside the next batch of needed fetches, it also
 // returns a flag whether empty blocks were queued requiring processing.
-<<<<<<< HEAD
-func (q *queue) ReserveBodies(p *peerConnection, count int) (*fetchRequest, bool, error) {
-	isNoop := func(header *types.Header) bool {
-		// All headers must be fetched so that the random beacon can be updated correctly.
-		return false
-	}
-=======
 func (q *queue) ReserveBodies(p *peerConnection, count int) (*fetchRequest, bool, bool) {
->>>>>>> 10592218
 	q.lock.Lock()
 	defer q.lock.Unlock()
 
@@ -551,7 +524,8 @@
 			// There are no resultslots available. Leave it in the task queue
 			break
 		}
-		if item.Done(kind) {
+		// All headers must be fetched so that the random beacon can be updated correctly (kind == bodyType don't skip).
+		if kind != bodyType && item.Done(kind) {
 			// If it's a noop, we can skip this task
 			delete(taskPool, header.Hash())
 			taskQueue.PopItem()
@@ -796,31 +770,19 @@
 func (q *queue) DeliverBodies(id string, txLists [][]*types.Transaction, randomnessList []*types.Randomness, epochSnarkDataList []*types.EpochSnarkData) (int, error) {
 	q.lock.Lock()
 	defer q.lock.Unlock()
-<<<<<<< HEAD
-
-	reconstruct := func(header *types.Header, index int, result *fetchResult) error {
-=======
+
 	validate := func(index int, header *types.Header) error {
->>>>>>> 10592218
 		if types.DeriveSha(types.Transactions(txLists[index])) != header.TxHash {
 			return errInvalidBody
 		}
-		if types.CalcUncleHash(uncleLists[index]) != header.UncleHash {
-			return errInvalidBody
-		}
 		return nil
 	}
 
 	reconstruct := func(index int, result *fetchResult) {
 		result.Transactions = txLists[index]
-<<<<<<< HEAD
 		result.Randomness = randomnessList[index]
 		result.EpochSnarkData = epochSnarkDataList[index]
-		return nil
-=======
-		result.Uncles = uncleLists[index]
 		result.SetBodyDone()
->>>>>>> 10592218
 	}
 	return q.deliver(id, q.blockTaskPool, q.blockTaskQueue, q.blockPendPool,
 		bodyReqTimer, len(txLists), validate, reconstruct)
@@ -892,7 +854,7 @@
 	}
 
 	for _, header := range request.Headers[:i] {
-		if res, stale, err := q.resultCache.GetDeliverySlot(header.Number.Uint64()); err == nil {
+		if res, stale, err := q.resultCache.GetDeliverySlot(header.Number.Uint64()); err == nil && !stale {
 			reconstruct(accepted, res)
 		} else {
 			// else: betweeen here and above, some other peer filled this result,
